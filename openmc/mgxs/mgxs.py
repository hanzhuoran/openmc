from __future__ import division

from collections import Iterable, OrderedDict
from numbers import Integral
import warnings
import os
import sys
import copy
import abc

import numpy as np

import openmc
import openmc.checkvalue as cv
from openmc.mgxs import EnergyGroups


if sys.version_info[0] >= 3:
    basestring = str


# Supported cross section types
MGXS_TYPES = ['total',
              'transport',
              'absorption',
              'capture',
              'fission',
              'nu-fission',
              'kappa-fission',
              'scatter',
              'nu-scatter',
              'scatter matrix',
              'nu-scatter matrix',
              'chi']


# Supported domain types
# TODO: Implement Mesh domains
DOMAIN_TYPES = ['cell',
                'distribcell',
                'universe',
                'material']

# Supported domain classes
# TODO: Implement Mesh domains
_DOMAINS = [openmc.Cell,
           openmc.Universe,
           openmc.Material]


class MGXS(object):
    """An abstract multi-group cross section for some energy group structure
    within some spatial domain.

    This class can be used for both OpenMC input generation and tally data
    post-processing to compute spatially-homogenized and energy-integrated
    multi-group cross sections for deterministic neutronics calculations.

    NOTE: Users should instantiate the subclasses of this abstract class.

    Parameters
    ----------
    domain : openmc.Material or openmc.Cell or openmc.Universe
        The domain for spatial homogenization
    domain_type : {'material', 'cell', 'distribcell', 'universe'}
        The domain type for spatial homogenization
    energy_groups : openmc.mgxs.EnergyGroups
        The energy group structure for energy condensation
    by_nuclide : bool
        If true, computes cross sections for each nuclide in domain
    name : str, optional
        Name of the multi-group cross section. Used as a label to identify
        tallies in OpenMC 'tallies.xml' file.

    Attributes
    ----------
    name : str, optional
        Name of the multi-group cross section
    rxn_type : str
        Reaction type (e.g., 'total', 'nu-fission', etc.)
    by_nuclide : bool
        If true, computes cross sections for each nuclide in domain
    domain : Material or Cell or Universe
        Domain for spatial homogenization
    domain_type : {'material', 'cell', 'distribcell', 'universe'}
        Domain type for spatial homogenization
    energy_groups : openmc.mgxs.EnergyGroups
        Energy group structure for energy condensation
    tally_trigger : openmc.Trigger
        An (optional) tally precision trigger given to each tally used to
        compute the cross section
    tallies : collections.OrderedDict
        OpenMC tallies needed to compute the multi-group cross section
    rxn_rate_tally : openmc.Tally
        Derived tally for the reaction rate tally used in the numerator to
        compute the multi-group cross section. This attribute is None
        unless the multi-group cross section has been computed.
    xs_tally : openmc.Tally
        Derived tally for the multi-group cross section. This attribute
        is None unless the multi-group cross section has been computed.
    num_subdomains : int
        The number of subdomains is unity for 'material', 'cell' and 'universe'
        domain types. When the  This is equal to the number of cell instances
        for 'distribcell' domain types (it is equal to unity prior to loading
        tally data from a statepoint file).
    num_nuclides : int
        The number of nuclides for which the multi-group cross section is
        being tracked. This is unity if the by_nuclide attribute is False.
    nuclides : Iterable of str or 'sum'
        The optional user-specified nuclides for which to compute cross
        sections (e.g., 'U-238', 'O-16'). If by_nuclide is True but nuclides
        are not specified by the user, all nuclides in the spatial domain
        are included. This attribute is 'sum' if by_nuclide is false.
    sparse : bool
        Whether or not the MGXS' tallies use SciPy's LIL sparse matrix format
        for compressed data storage
    derived : bool
        Whether or not the MGXS is merged from one or more other MGXS

    """

    # This is an abstract class which cannot be instantiated
    __metaclass__ = abc.ABCMeta

    def __init__(self, domain=None, domain_type=None,
                 energy_groups=None, by_nuclide=False, name=''):

        self._name = ''
        self._rxn_type = None
        self._by_nuclide = None
        self._nuclides = None
        self._domain = None
        self._domain_type = None
        self._energy_groups = None
        self._tally_trigger = None
        self._tallies = None
        self._rxn_rate_tally = None
        self._xs_tally = None
        self._sparse = False
        self._derived = False

        self.name = name
        self.by_nuclide = by_nuclide

        if domain_type is not None:
            self.domain_type = domain_type
        if domain is not None:
            self.domain = domain
        if energy_groups is not None:
            self.energy_groups = energy_groups

    def __deepcopy__(self, memo):
        existing = memo.get(id(self))

        # If this is the first time we have tried to copy this object, copy it
        if existing is None:
            clone = type(self).__new__(type(self))
            clone._name = self.name
            clone._rxn_type = self.rxn_type
            clone._by_nuclide = self.by_nuclide
            clone._nuclides = copy.deepcopy(self._nuclides)
            clone._domain = self.domain
            clone._domain_type = self.domain_type
            clone._energy_groups = copy.deepcopy(self.energy_groups, memo)
            clone._tally_trigger = copy.deepcopy(self.tally_trigger, memo)
            clone._rxn_rate_tally = copy.deepcopy(self._rxn_rate_tally, memo)
            clone._xs_tally = copy.deepcopy(self._xs_tally, memo)
            clone._sparse = self.sparse
            clone._derived = self.derived

            clone._tallies = OrderedDict()
            for tally_type, tally in self.tallies.items():
                clone.tallies[tally_type] = copy.deepcopy(tally, memo)

            memo[id(self)] = clone

            return clone

        # If this object has been copied before, return the first copy made
        else:
            return existing

    @property
    def name(self):
        return self._name

    @property
    def rxn_type(self):
        return self._rxn_type

    @property
    def by_nuclide(self):
        return self._by_nuclide

    @property
    def domain(self):
        return self._domain

    @property
    def domain_type(self):
        return self._domain_type

    @property
    def energy_groups(self):
        return self._energy_groups

    @property
    def tally_trigger(self):
        return self._tally_trigger

    @property
    def num_groups(self):
        return self.energy_groups.num_groups

    @property
    def tallies(self):
        return self._tallies

    @property
    def rxn_rate_tally(self):
        return self._rxn_rate_tally

    @property
    def xs_tally(self):
        """Computes multi-group cross section using OpenMC tally arithmetic."""

        if self._xs_tally is None:
            if self.tallies is None:
                msg = 'Unable to get xs_tally since tallies have ' \
                      'not been loaded from a statepoint'
                raise ValueError(msg)

            self._xs_tally = self.rxn_rate_tally / self.tallies['flux']
            self._compute_xs()

        return self._xs_tally

    @property
    def sparse(self):
        return self._sparse

    @property
    def num_subdomains(self):
        domain_filter = self.xs_tally.find_filter(self.domain_type)
        return domain_filter.num_bins

    @property
    def num_nuclides(self):
        if self.by_nuclide:
            return len(self.get_all_nuclides())
        else:
            return 1

    @property
    def nuclides(self):
        if self.by_nuclide:
            return self.get_all_nuclides()
        else:
            return 'sum'

    @property
    def derived(self):
        return self._derived

    @name.setter
    def name(self, name):
        cv.check_type('name', name, basestring)
        self._name = name

    @by_nuclide.setter
    def by_nuclide(self, by_nuclide):
        cv.check_type('by_nuclide', by_nuclide, bool)
        self._by_nuclide = by_nuclide

    @nuclides.setter
    def nuclides(self, nuclides):
        cv.check_iterable_type('nuclides', nuclides, basestring)
        self._nuclides = nuclides

    @domain.setter
    def domain(self, domain):
        cv.check_type('domain', domain, tuple(_DOMAINS))
        self._domain = domain

    @domain_type.setter
    def domain_type(self, domain_type):
        cv.check_value('domain type', domain_type, tuple(DOMAIN_TYPES))
        self._domain_type = domain_type

    @energy_groups.setter
    def energy_groups(self, energy_groups):
        cv.check_type('energy groups', energy_groups, openmc.mgxs.EnergyGroups)
        self._energy_groups = energy_groups

    @tally_trigger.setter
    def tally_trigger(self, tally_trigger):
        cv.check_type('tally trigger', tally_trigger, openmc.Trigger)
        self._tally_trigger = tally_trigger

    @sparse.setter
    def sparse(self, sparse):
        """Convert tally data from NumPy arrays to SciPy list of lists (LIL)
        sparse matrices, and vice versa.

        This property may be used to reduce the amount of data in memory during
        tally data processing. The tally data will be stored as SciPy LIL
        matrices internally within the Tally object. All tally data access
        properties and methods will return data as a dense NumPy array.

        """

        cv.check_type('sparse', sparse, bool)

        # Sparsify or densify the derived MGXS tallies and the base tallies
        if self._xs_tally:
            self.xs_tally.sparse = sparse
        if self._rxn_rate_tally:
            self.rxn_rate_tally.sparse = sparse

        for tally_name in self.tallies:
                self.tallies[tally_name].sparse = sparse

        self._sparse = sparse

    @staticmethod
    def get_mgxs(mgxs_type, domain=None, domain_type=None,
                 energy_groups=None, by_nuclide=False, name=''):
        """Return a MGXS subclass object for some energy group structure within
        some spatial domain for some reaction type.

        This is a factory method which can be used to quickly create MGXS
        subclass objects for various reaction types.

        Parameters
        ----------
        mgxs_type : {'total', 'transport', 'absorption', 'capture', 'fission', 'nu-fission', 'kappa-fission', 'scatter', 'nu-scatter', 'scatter matrix', 'nu-scatter matrix', 'chi'}
            The type of multi-group cross section object to return
        domain : openmc.Material or openmc.Cell or openmc.Universe
            The domain for spatial homogenization
        domain_type : {'material', 'cell', 'distribcell', 'universe'}
            The domain type for spatial homogenization
        energy_groups : openmc.mgxs.EnergyGroups
            The energy group structure for energy condensation
        by_nuclide : bool
            If true, computes cross sections for each nuclide in domain.
            Defaults to False
        name : str, optional
            Name of the multi-group cross section. Used as a label to identify
            tallies in OpenMC 'tallies.xml' file. Defaults to the empty string.

        Returns
        -------
        openmc.mgxs.MGXS
            A subclass of the abstract MGXS class for the multi-group cross
            section type requested by the user

        """

        cv.check_value('mgxs_type', mgxs_type, MGXS_TYPES)

        if mgxs_type == 'total':
            mgxs = TotalXS(domain, domain_type, energy_groups)
        elif mgxs_type == 'transport':
            mgxs = TransportXS(domain, domain_type, energy_groups)
        elif mgxs_type == 'absorption':
            mgxs = AbsorptionXS(domain, domain_type, energy_groups)
        elif mgxs_type == 'capture':
            mgxs = CaptureXS(domain, domain_type, energy_groups)
        elif mgxs_type == 'fission':
            mgxs = FissionXS(domain, domain_type, energy_groups)
        elif mgxs_type == 'nu-fission':
            mgxs = NuFissionXS(domain, domain_type, energy_groups)
        elif mgxs_type == 'kappa-fission':
            mgxs = KappaFissionXS(domain, domain_type, energy_groups)
        elif mgxs_type == 'scatter':
            mgxs = ScatterXS(domain, domain_type, energy_groups)
        elif mgxs_type == 'nu-scatter':
            mgxs = NuScatterXS(domain, domain_type, energy_groups)
        elif mgxs_type == 'scatter matrix':
            mgxs = ScatterMatrixXS(domain, domain_type, energy_groups)
        elif mgxs_type == 'nu-scatter matrix':
            mgxs = NuScatterMatrixXS(domain, domain_type, energy_groups)
        elif mgxs_type == 'chi':
            mgxs = Chi(domain, domain_type, energy_groups)

        mgxs.by_nuclide = by_nuclide
        mgxs.name = name
        return mgxs

    def get_all_nuclides(self):
        """Get all nuclides in the cross section's spatial domain.

        Returns
        -------
        list of str
            A list of the string names for each nuclide in the spatial domain
            (e.g., ['U-235', 'U-238', 'O-16'])

        Raises
        ------
        ValueError
            When this method is called before the spatial domain has been set.

        """

        if self.domain is None:
            raise ValueError('Unable to get all nuclides without a domain')

        # If the user defined nuclides, return them
        if self._nuclides:
            return self._nuclides

        # Otherwise, return all nuclides in the spatial domain
        else:
            nuclides = self.domain.get_all_nuclides()
            return list(nuclides.keys())

    def get_nuclide_density(self, nuclide):
        """Get the atomic number density in units of atoms/b-cm for a nuclide
        in the cross section's spatial domain.

        Parameters
        ----------
        nuclide : str
            A nuclide name string (e.g., 'U-235')

        Returns
        -------
        float
            The atomic number density (atom/b-cm) for the nuclide of interest

        Raises
        -------
        ValueError
            When the density is requested for a nuclide which is not found in
            the spatial domain.

        """

        cv.check_type('nuclide', nuclide, basestring)

        # Get list of all nuclides in the spatial domain
        nuclides = self.domain.get_all_nuclides()

        if nuclide not in nuclides:
            msg = 'Unable to get density for nuclide "{0}" which is not in ' \
                  '{1} "{2}"'.format(nuclide, self.domain_type, self.domain.id)
            ValueError(msg)

        density = nuclides[nuclide][1]
        return density

    def get_nuclide_densities(self, nuclides='all'):
        """Get an array of atomic number densities in units of atom/b-cm for all
        nuclides in the cross section's spatial domain.

        Parameters
        ----------
        nuclides : Iterable of str or 'all' or 'sum'
            A list of nuclide name strings (e.g., ['U-235', 'U-238']). The
            special string 'all' will return the atom densities for all nuclides
            in the spatial domain. The special string 'sum' will return the atom
            density summed across all nuclides in the spatial domain. Defaults
            to 'all'.

        Returns
        -------
        numpy.ndarray of float
            An array of the atomic number densities (atom/b-cm) for each of the
            nuclides in the spatial domain

        Raises
        ------
        ValueError
            When this method is called before the spatial domain has been set.

        """

        if self.domain is None:
            raise ValueError('Unable to get nuclide densities without a domain')

        # Sum the atomic number densities for all nuclides
        if nuclides == 'sum':
            nuclides = self.get_all_nuclides()
            densities = np.zeros(1, dtype=np.float)
            for nuclide in nuclides:
                densities[0] += self.get_nuclide_density(nuclide)

        # Tabulate the atomic number densities for all nuclides
        elif nuclides == 'all':
            nuclides = self.get_all_nuclides()
            densities = np.zeros(self.num_nuclides, dtype=np.float)
            for i, nuclide in enumerate(nuclides):
                densities[i] += self.get_nuclide_density(nuclide)

        # Tabulate the atomic number densities for each specified nuclide
        else:
            densities = np.zeros(len(nuclides), dtype=np.float)
            for i, nuclide in enumerate(nuclides):
                densities[i] = self.get_nuclide_density(nuclide)

        return densities

    def _create_tallies(self, scores, all_filters, keys, estimator):
        """Instantiates tallies needed to compute the multi-group cross section.

        This is a helper method for MGXS subclasses to create tallies
        for input file generation. The tallies are stored in the tallies dict.
        This method is called by each subclass' tallies property getter
        which define the parameters given to this parent class method.

        Parameters
        ----------
        scores : Iterable of str
            Scores for each tally
        all_filters : Iterable of tuple of openmc.Filter
            Tuples of non-spatial domain filters for each tally
        keys : Iterable of str
            Key string used to store each tally in the tallies dictionary
        estimator : {'analog', 'tracklength'}
            Type of estimator to use for each tally

        """

        cv.check_iterable_type('scores', scores, basestring)
        cv.check_length('scores', scores, len(keys))
        cv.check_iterable_type('filters', all_filters, openmc.Filter, 1, 2)
        cv.check_type('keys', keys, Iterable, basestring)
        cv.check_value('estimator', estimator, ['analog', 'tracklength'])

        self._tallies = OrderedDict()

        # Create a domain Filter object
        domain_filter = openmc.Filter(self.domain_type, self.domain.id)

        # Create each Tally needed to compute the multi group cross section
        for score, key, filters in zip(scores, keys, all_filters):
            self.tallies[key] = openmc.Tally(name=self.name)
            self.tallies[key].scores = [score]
            self.tallies[key].estimator = estimator
            self.tallies[key].filters = [domain_filter]

            # If a tally trigger was specified, add it to each tally
            if self.tally_trigger:
                trigger_clone = copy.deepcopy(self.tally_trigger)
                trigger_clone.scores = [score]
                self.tallies[key].triggers.append(trigger_clone)

            # Add all non-domain specific Filters (e.g., 'energy') to the Tally
            for add_filter in filters:
                self.tallies[key].filters.append(add_filter)

            # If this is a by-nuclide cross-section, add all nuclides to Tally
            if self.by_nuclide and score != 'flux':
                all_nuclides = self.get_all_nuclides()
                for nuclide in all_nuclides:
                    self.tallies[key].nuclides.append(nuclide)
            else:
                self.tallies[key].nuclides.append('total')

    def _compute_xs(self):
        """Performs generic cleanup after a subclass' uses tally arithmetic to
        compute a multi-group cross section as a derived tally.

        This method replaces CrossNuclides generated by tally arithmetic with
        the original Nuclide objects in the xs_tally instance attribute. The
        simple Nuclides allow for cleaner output through Pandas DataFrames as
        well as simpler data access through the get_xs(...) class method.

        In addition, this routine resets NaNs in the multi group cross section
        array to 0.0. This may be needed occur if no events were scored in
        certain tally bins, which will lead to a divide-by-zero situation.

        """

        # If computing xs for each nuclide, replace CrossNuclides with originals
        if self.by_nuclide:
            self.xs_tally._nuclides = []
            nuclides = self.get_all_nuclides()
            for nuclide in nuclides:
                self.xs_tally.nuclides.append(openmc.Nuclide(nuclide))

        # Remove NaNs which may have resulted from divide-by-zero operations
        self.xs_tally._mean = np.nan_to_num(self.xs_tally.mean)
        self.xs_tally._std_dev = np.nan_to_num(self.xs_tally.std_dev)
        self.xs_tally.sparse = self.sparse

    def load_from_statepoint(self, statepoint):
        """Extracts tallies in an OpenMC StatePoint with the data needed to
        compute multi-group cross sections.

        This method is needed to compute cross section data from tallies
        in an OpenMC StatePoint object.

        NOTE: The statepoint must first be linked with an OpenMC Summary object.

        Parameters
        ----------
        statepoint : openmc.StatePoint
            An OpenMC StatePoint object with tally data

        Raises
        ------
        ValueError
            When this method is called with a statepoint that has not been
            linked with a summary object.

        """

        cv.check_type('statepoint', statepoint, openmc.statepoint.StatePoint)

        if statepoint.summary is None:
            msg = 'Unable to load data from a statepoint which has not been ' \
                  'linked with a summary file'
            raise ValueError(msg)

        # Override the domain object that loaded from an OpenMC summary file
        # NOTE: This is necessary for micro cross-sections which require
        # the isotopic number densities as computed by OpenMC
        if self.domain_type == 'cell' or self.domain_type == 'distribcell':
            self.domain = statepoint.summary.get_cell_by_id(self.domain.id)
        elif self.domain_type == 'universe':
            self.domain = statepoint.summary.get_universe_by_id(self.domain.id)
        elif self.domain_type == 'material':
            self.domain = statepoint.summary.get_material_by_id(self.domain.id)
        else:
            msg = 'Unable to load data from a statepoint for domain type {0} ' \
                  'which is not yet supported'.format(self.domain_type)
            raise ValueError(msg)

        # Use tally "slicing" to ensure that tallies correspond to our domain
        # NOTE: This is important if tally merging was used
        if self.domain_type != 'distribcell':
            filters = [self.domain_type]
            filter_bins = [(self.domain.id,)]
        # Distribcell filters only accept single cell - neglect it when slicing
        else:
            filters = []
            filter_bins = []

        # Clear any tallies previously loaded from a statepoint
        self._tallies = None
        self._xs_tally = None
        self._rxn_rate_tally = None

        # Find, slice and store Tallies from StatePoint
        # The tally slicing is needed if tally merging was used
        for tally_type, tally in self.tallies.items():
            sp_tally = statepoint.get_tally(tally.scores, tally.filters,
                                            tally.nuclides,
                                            estimator=tally.estimator)
            sp_tally = sp_tally.get_slice(tally.scores, filters,
                                          filter_bins, tally.nuclides)
            sp_tally.sparse = self.sparse
            self.tallies[tally_type] = sp_tally

    def get_xs(self, groups='all', subdomains='all', nuclides='all',
               xs_type='macro', order_groups='increasing',
               value='mean', **kwargs):
        """Returns an array of multi-group cross sections.

        This method constructs a 2D NumPy array for the requested multi-group
        cross section data data for one or more energy groups and subdomains.

        Parameters
        ----------
        groups : Iterable of Integral or 'all'
            Energy groups of interest. Defaults to 'all'.
        subdomains : Iterable of Integral or 'all'
            Subdomain IDs of interest. Defaults to 'all'.
        nuclides : Iterable of str or 'all' or 'sum'
            A list of nuclide name strings (e.g., ['U-235', 'U-238']). The
            special string 'all' will return the cross sections for all nuclides
            in the spatial domain. The special string 'sum' will return the
            cross section summed over all nuclides. Defaults to 'all'.
        xs_type: {'macro', 'micro'}
            Return the macro or micro cross section in units of cm^-1 or barns.
            Defaults to 'macro'.
        order_groups: {'increasing', 'decreasing'}
            Return the cross section indexed according to increasing or
            decreasing energy groups (decreasing or increasing energies).
            Defaults to 'increasing'.
        value : str
            A string for the type of value to return - 'mean', 'std_dev' or
            'rel_err' are accepted. Defaults to 'mean'.

        Returns
        -------
        numpy.ndarray
            A NumPy array of the multi-group cross section indexed in the order
            each group, subdomain and nuclide is listed in the parameters.

        Raises
        ------
        ValueError
            When this method is called before the multi-group cross section is
            computed from tally data.

        """

        cv.check_value('value', value, ['mean', 'std_dev', 'rel_err'])
        cv.check_value('xs_type', xs_type, ['macro', 'micro'])

        filters = []
        filter_bins = []

        # Construct a collection of the domain filter bins
        if not isinstance(subdomains, basestring):
            cv.check_iterable_type('subdomains', subdomains, Integral, max_depth=2)
            for subdomain in subdomains:
                filters.append(self.domain_type)
                filter_bins.append((subdomain,))

        # Construct list of energy group bounds tuples for all requested groups
        if not isinstance(groups, basestring):
            cv.check_iterable_type('groups', groups, Integral)
            for group in groups:
                filters.append('energy')
                filter_bins.append((self.energy_groups.get_group_bounds(group),))

        # Construct a collection of the nuclides to retrieve from the xs tally
        if self.by_nuclide:
            if nuclides == 'all' or nuclides == 'sum' or nuclides == ['sum']:
                query_nuclides = self.get_all_nuclides()
            else:
                query_nuclides = nuclides
        else:
            query_nuclides = ['total']

        # If user requested the sum for all nuclides, use tally summation
        if nuclides == 'sum' or nuclides == ['sum']:
            xs_tally = self.xs_tally.summation(nuclides=query_nuclides)
            xs = xs_tally.get_values(filters=filters,
                                     filter_bins=filter_bins, value=value)
        else:
            xs = self.xs_tally.get_values(filters=filters, filter_bins=filter_bins,
                                          nuclides=query_nuclides, value=value)

        # Divide by atom number densities for microscopic cross sections
        if xs_type == 'micro':
            if self.by_nuclide:
                densities = self.get_nuclide_densities(nuclides)
            else:
                densities = self.get_nuclide_densities('sum')
            if value == 'mean' or value == 'std_dev':
                xs /= densities[np.newaxis, :, np.newaxis]

        # Reverse data if user requested increasing energy groups since
        # tally data is stored in order of increasing energies
        if order_groups == 'increasing':
            if groups == 'all':
                num_groups = self.num_groups
            else:
                num_groups = len(groups)

            # Reshape tally data array with separate axes for domain and energy
            num_subdomains = int(xs.shape[0] / num_groups)
            new_shape = (num_subdomains, num_groups) + xs.shape[1:]
            xs = np.reshape(xs, new_shape)

            # Reverse energies to align with increasing energy groups
            xs = xs[:, ::-1, :]

        # Eliminate trivial dimensions
        xs = np.squeeze(xs)
        xs = np.atleast_1d(xs)
        return xs

    def get_condensed_xs(self, coarse_groups):
        """Construct an energy-condensed version of this cross section.

        Parameters
        ----------
        coarse_groups : openmc.mgxs.EnergyGroups
            The coarse energy group structure of interest

        Returns
        -------
        MGXS
            A new MGXS condensed to the group structure of interest

        """

        cv.check_type('coarse_groups', coarse_groups, EnergyGroups)
        cv.check_less_than('coarse groups', coarse_groups.num_groups,
                           self.num_groups, equality=True)
        cv.check_value('upper coarse energy', coarse_groups.group_edges[-1],
                       [self.energy_groups.group_edges[-1]])
        cv.check_value('lower coarse energy', coarse_groups.group_edges[0],
                       [self.energy_groups.group_edges[0]])

        # Clone this MGXS to initialize the condensed version
        condensed_xs = copy.deepcopy(self)
        condensed_xs._rxn_rate_tally = None
        condensed_xs._xs_tally = None
        condensed_xs._sparse = False
        condensed_xs._energy_groups = coarse_groups

        # Build energy indices to sum across
        energy_indices = []
        for group in range(coarse_groups.num_groups, 0, -1):
            low, high = coarse_groups.get_group_bounds(group)
            low_index = np.where(self.energy_groups.group_edges == low)[0][0]
            energy_indices.append(low_index)

        fine_edges = self.energy_groups.group_edges

        # Condense each of the tallies to the coarse group structure
        for tally_type, tally in condensed_xs.tallies.items():

            # Make condensed tally derived and null out sum, sum_sq
            tally._derived = True
            tally._sum = None
            tally._sum_sq = None

            # Get tally data arrays reshaped with one dimension per filter
            mean = tally.get_reshaped_data(value='mean')
            std_dev = tally.get_reshaped_data(value='std_dev')

            # Sum across all applicable fine energy group filters
            for i, tally_filter in enumerate(tally.filters):
                if 'energy' not in tally_filter.type:
                    continue
                elif len(tally_filter.bins) != len(fine_edges):
                    continue
                elif not np.allclose(tally_filter.bins, fine_edges):
                    continue
                else:
                    tally_filter.bins = coarse_groups.group_edges
                    mean = np.add.reduceat(mean, energy_indices, axis=i)
                    std_dev = np.add.reduceat(std_dev**2, energy_indices, axis=i)
                    std_dev = np.sqrt(std_dev)

            # Reshape condensed data arrays with one dimension for all filters
            mean = np.reshape(mean, tally.shape)
            std_dev = np.reshape(std_dev, tally.shape)

            # Override tally's data with the new condensed data
            tally._mean = mean
            tally._std_dev = std_dev

        # Compute the energy condensed multi-group cross section
        condensed_xs.sparse = self.sparse
        return condensed_xs

    def get_subdomain_avg_xs(self, subdomains='all'):
        """Construct a subdomain-averaged version of this cross section.

        This method is useful for averaging cross sections across distribcell
        instances. The method performs spatial homogenization to compute the
        scalar flux-weighted average cross section across the subdomains.

        Parameters
        ----------
        subdomains : Iterable of Integral or 'all'
            The subdomain IDs to average across. Defaults to 'all'.

        Returns
        -------
        openmc.mgxs.MGXS
            A new MGXS averaged across the subdomains of interest

        Raises
        ------
        ValueError
            When this method is called before the multi-group cross section is
            computed from tally data.

        """

        # Construct a collection of the subdomain filter bins to average across
        if not isinstance(subdomains, basestring):
            cv.check_iterable_type('subdomains', subdomains, Integral)
        elif self.domain_type == 'distribcell':
            subdomains = np.arange(self.num_subdomains)
        else:
            subdomains = None

        # Clone this MGXS to initialize the subdomain-averaged version
        avg_xs = copy.deepcopy(self)

        if self.derived:
            avg_xs._rxn_rate_tally = avg_xs.rxn_rate_tally.average(
                filter_type=self.domain_type, filter_bins=subdomains)
        else:
            avg_xs._rxn_rate_tally = None
            avg_xs._xs_tally = None

            # Average each of the tallies across subdomains
            for tally_type, tally in avg_xs.tallies.items():
                tally_avg = tally.average(filter_type=self.domain_type,
                                          filter_bins=subdomains)
                avg_xs.tallies[tally_type] = tally_avg

        avg_xs._domain_type = 'avg({0})'.format(self.domain_type)
        avg_xs.sparse = self.sparse
        return avg_xs

    def get_slice(self, nuclides=[], groups=[]):
        """Build a sliced MGXS for the specified nuclides and energy groups.

        This method constructs a new MGXS to encapsulate a subset of the data
        represented by this MGXS. The subset of data to include in the tally
        slice is determined by the nuclides and energy groups specified in
        the input parameters.

        Parameters
        ----------
        nuclides : list of str
            A list of nuclide name strings
            (e.g., ['U-235', 'U-238']; default is [])
        groups : list of int
            A list of energy group indices starting at 1 for the high energies
            (e.g., [1, 2, 3]; default is [])

        Returns
        -------
        openmc.mgxs.MGXS
            A new tally which encapsulates the subset of data requested for the
            nuclide(s) and/or energy group(s) requested in the parameters.

        """

        cv.check_iterable_type('nuclides', nuclides, basestring)
        cv.check_iterable_type('energy_groups', groups, Integral)

        # Build lists of filters and filter bins to slice
        if len(groups) == 0:
            filters = []
            filter_bins = []
        else:
            filter_bins = []
            for group in groups:
                group_bounds = self.energy_groups.get_group_bounds(group)
                filter_bins.append(group_bounds)
            filter_bins = [tuple(filter_bins)]
            filters = ['energy']

        # Clone this MGXS to initialize the sliced version
        slice_xs = copy.deepcopy(self)
        slice_xs._rxn_rate_tally = None
        slice_xs._xs_tally = None

        # Slice each of the tallies across nuclides and energy groups
        for tally_type, tally in slice_xs.tallies.items():
            slice_nuclides = [nuc for nuc in nuclides if nuc in tally.nuclides]
            if len(groups) != 0 and tally.contains_filter('energy'):
                tally_slice = tally.get_slice(filters=filters,
                    filter_bins=filter_bins, nuclides=slice_nuclides)
            else:
                tally_slice = tally.get_slice(nuclides=slice_nuclides)
            slice_xs.tallies[tally_type] = tally_slice

        # Assign sliced energy group structure to sliced MGXS
        if groups:
            new_group_edges = []
            for group in groups:
                group_edges = self.energy_groups.get_group_bounds(group)
                new_group_edges.extend(group_edges)
            new_group_edges = np.unique(new_group_edges)
            slice_xs.energy_groups.group_edges = sorted(new_group_edges)

        # Assign sliced nuclides to sliced MGXS
        if nuclides:
            slice_xs.nuclides = nuclides

        slice_xs.sparse = self.sparse
        return slice_xs

    def can_merge(self, other):
        """Determine if another MGXS can be merged with this one

        If results have been loaded from a statepoint, then MGXS are only
        mergeable along one and only one of enegy groups or nuclides.

        Parameters
        ----------
        other : openmc.mgxs.MGXS
            MGXS to check for merging

        """

        if not isinstance(other, type(self)):
            return False

        # Compare reaction type, energy groups, nuclides, domain type
        if self.rxn_type != other.rxn_type:
            return False
        elif not self.energy_groups.can_merge(other.energy_groups):
            return False
        elif self.by_nuclide != other.by_nuclide:
            return False
        elif self.domain_type != other.domain_type:
            return False
        elif 'distribcell' not in self.domain_type and self.domain != other.domain:
            return False
        elif not self.xs_tally.can_merge(other.xs_tally):
            return False
        elif not self.rxn_rate_tally.can_merge(other.rxn_rate_tally):
            return False

        # If all conditionals pass then MGXS are mergeable
        return True

    def merge(self, other):
        """Merge another MGXS with this one

        MGXS are only mergeable if their energy groups and nuclides are either
        identical or mutually exclusive. If results have been loaded from a
        statepoint, then MGXS are only mergeable along one and only one of
        energy groups or nuclides.

        Parameters
        ----------
        other : openmc.mgxs.MGXS
            MGXS to merge with this one

        Returns
        -------
        merged_mgxs : openmc.mgxs.MGXS
            Merged MGXS

        """

        if not self.can_merge(other):
            raise ValueError('Unable to merge MGXS')

        # Create deep copy of tally to return as merged tally
        merged_mgxs = copy.deepcopy(self)
        merged_mgxs._derived = True

        # Merge energy groups
        if self.energy_groups != other.energy_groups:
            merged_groups = self.energy_groups.merge(other.energy_groups)
            merged_mgxs.energy_groups = merged_groups

        # Merge nuclides
        if self.nuclides != other.nuclides:

            # The nuclides must be mutually exclusive
            for nuclide in self.nuclides:
                if nuclide in other.nuclides:
                    msg = 'Unable to merge MGXS with shared nuclides'
                    raise ValueError(msg)

            # Concatenate lists of nuclides for the merged MGXS
            merged_mgxs.nuclides = self.nuclides + other.nuclides

        # Null base tallies but merge reaction rate and cross section tallies
        merged_mgxs._tallies = OrderedDict()
        merged_mgxs._rxn_rate_tally = self.rxn_rate_tally.merge(other.rxn_rate_tally)
        merged_mgxs._xs_tally = self.xs_tally.merge(other.xs_tally)

        return merged_mgxs

    def print_xs(self, subdomains='all', nuclides='all', xs_type='macro'):
        """Print a string representation for the multi-group cross section.

        Parameters
        ----------
        subdomains : Iterable of Integral or 'all'
            The subdomain IDs of the cross sections to include in the report.
            Defaults to 'all'.
        nuclides : Iterable of str or 'all' or 'sum'
            The nuclides of the cross-sections to include in the report. This
            may be a list of nuclide name strings (e.g., ['U-235', 'U-238']).
            The special string 'all' will report the cross sections for all
            nuclides in the spatial domain. The special string 'sum' will report
            the cross sections summed over all nuclides. Defaults to 'all'.
        xs_type: {'macro', 'micro'}
            Return the macro or micro cross section in units of cm^-1 or barns.
            Defaults to 'macro'.

        """

        # Construct a collection of the subdomains to report
        if not isinstance(subdomains, basestring):
            cv.check_iterable_type('subdomains', subdomains, Integral)
        elif self.domain_type == 'distribcell':
            subdomains = np.arange(self.num_subdomains, dtype=np.int)
        else:
            subdomains = [self.domain.id]

        # Construct a collection of the nuclides to report
        if self.by_nuclide:
            if nuclides == 'all':
                nuclides = self.get_all_nuclides()
            elif nuclides == 'sum':
                nuclides = ['sum']
            else:
                cv.check_iterable_type('nuclides', nuclides, basestring)
        else:
            nuclides = ['sum']

        cv.check_value('xs_type', xs_type, ['macro', 'micro'])

        # Build header for string with type and domain info
        string = 'Multi-Group XS\n'
        string += '{0: <16}=\t{1}\n'.format('\tReaction Type', self.rxn_type)
        string += '{0: <16}=\t{1}\n'.format('\tDomain Type', self.domain_type)
        string += '{0: <16}=\t{1}\n'.format('\tDomain ID', self.domain.id)

        # If cross section data has not been computed, only print string header
        if self.tallies is None:
            print(string)
            return

        # Loop over all subdomains
        for subdomain in subdomains:

            if self.domain_type == 'distribcell':
                string += '{0: <16}=\t{1}\n'.format('\tSubdomain', subdomain)

            # Loop over all Nuclides
            for nuclide in nuclides:

                # Build header for nuclide type
                if nuclide != 'sum':
                    string += '{0: <16}=\t{1}\n'.format('\tNuclide', nuclide)

                # Build header for cross section type
                if xs_type == 'macro':
                    string += '{0: <16}\n'.format('\tCross Sections [cm^-1]:')
                else:
                    string += '{0: <16}\n'.format('\tCross Sections [barns]:')

                template = '{0: <12}Group {1} [{2: <10} - {3: <10}MeV]:\t'

                # Loop over energy groups ranges
                for group in range(1, self.num_groups+1):
                    bounds = self.energy_groups.get_group_bounds(group)
                    string += template.format('', group, bounds[0], bounds[1])
                    average = self.get_xs([group], [subdomain], [nuclide],
                                          xs_type=xs_type, value='mean')
                    rel_err = self.get_xs([group], [subdomain], [nuclide],
                                          xs_type=xs_type, value='rel_err')
                    average = average.flatten()[0]
                    rel_err = rel_err.flatten()[0] * 100.
                    string += '{:.2e} +/- {:1.2e}%'.format(average, rel_err)
                    string += '\n'
                string += '\n'
            string += '\n'

        print(string)

    def build_hdf5_store(self, filename='mgxs.h5', directory='mgxs',
                         subdomains='all', nuclides='all',
                         xs_type='macro', row_column='inout', append=True):
        """Export the multi-group cross section data to an HDF5 binary file.

        This method constructs an HDF5 file which stores the multi-group
        cross section data. The data is stored in a hierarchy of HDF5 groups
        from the domain type, domain id, subdomain id (for distribcell domains),
        nuclides and cross section type. Two datasets for the mean and standard
        deviation are stored for each subdomain entry in the HDF5 file.

        NOTE: This requires the h5py Python package.

        Parameters
        ----------
        filename : str
            Filename for the HDF5 file. Defaults to 'mgxs.h5'.
        directory : str
            Directory for the HDF5 file. Defaults to 'mgxs'.
        subdomains : Iterable of Integral or 'all'
            The subdomain IDs of the cross sections to include in the report.
            Defaults to 'all'.
        nuclides : Iterable of str or 'all' or 'sum'
            The nuclides of the cross-sections to include in the report. This
            may be a list of nuclide name strings (e.g., ['U-235', 'U-238']).
            The special string 'all' will report the cross sections for all
            nuclides in the spatial domain. The special string 'sum' will report
            the cross sections summed over all nuclides. Defaults to 'all'.
        xs_type: {'macro', 'micro'}
            Store the macro or micro cross section in units of cm^-1 or barns.
            Defaults to 'macro'.
        row_column: {'inout', 'outin'}
            Store scattering matrices indexed first by incoming group and
            second by outgoing group ('inout'), or vice versa ('outin').
            Defaults to 'inout'.
        append : bool
            If true, appends to an existing HDF5 file with the same filename
            directory (if one exists). Defaults to True.

        Raises
        ------
        ValueError
            When this method is called before the multi-group cross section is
            computed from tally data.
        ImportError
            When h5py is not installed.

        """

        import h5py

        # Make directory if it does not exist
        if not os.path.exists(directory):
            os.makedirs(directory)

        filename = os.path.join(directory, filename)
        filename = filename.replace(' ', '-')

        if append and os.path.isfile(filename):
            xs_results = h5py.File(filename, 'a')
        else:
            xs_results = h5py.File(filename, 'w')

        # Construct a collection of the subdomains to report
        if not isinstance(subdomains, basestring):
            cv.check_iterable_type('subdomains', subdomains, Integral)
        elif self.domain_type == 'distribcell':
            subdomains = np.arange(self.num_subdomains, dtype=np.int)
        elif self.domain_type == 'avg(distribcell)':
            domain_filter = self.xs_tally.find_filter('avg(distribcell)')
            subdomains = domain_filter.bins
        else:
            subdomains = [self.domain.id]

        # Construct a collection of the nuclides to report
        if self.by_nuclide:
            if nuclides == 'all':
                nuclides = self.get_all_nuclides()
                densities = np.zeros(len(nuclides), dtype=np.float)
            elif nuclides == 'sum':
                nuclides = ['sum']
            else:
                cv.check_iterable_type('nuclides', nuclides, basestring)
        else:
            nuclides = ['sum']

        cv.check_value('xs_type', xs_type, ['macro', 'micro'])

        # Create an HDF5 group within the file for the domain
        domain_type_group = xs_results.require_group(self.domain_type)
        domain_group = domain_type_group.require_group(str(self.domain.id))

        # Determine number of digits to pad subdomain group keys
        num_digits = len(str(self.num_subdomains))

        # Create a separate HDF5 group for each subdomain
        for i, subdomain in enumerate(subdomains):

            # Create an HDF5 group for the subdomain
            if self.domain_type == 'distribcell':
                group_name = ''.zfill(num_digits)
                subdomain_group = domain_group.require_group(group_name)
            else:
                subdomain_group = domain_group

            # Create a separate HDF5 group for the rxn type
            rxn_group = subdomain_group.require_group(self.rxn_type)

            # Create a separate HDF5 group for each nuclide
            for j, nuclide in enumerate(nuclides):

                if nuclide != 'sum':
                    density = densities[j]
                    nuclide_group = rxn_group.require_group(nuclide)
                    nuclide_group.require_dataset('density', dtype=np.float64,
                                                  data=[density], shape=(1,))
                else:
                    nuclide_group = rxn_group

                # Extract the cross section for this subdomain and nuclide
                average = self.get_xs(subdomains=[subdomain], nuclides=[nuclide],
                    xs_type=xs_type, value='mean', row_column=row_column)
                std_dev = self.get_xs(subdomains=[subdomain], nuclides=[nuclide],
                    xs_type=xs_type, value='std_dev', row_column=row_column)
                average = average.squeeze()
                std_dev = std_dev.squeeze()

                # Add MGXS results data to the HDF5 group
                nuclide_group.require_dataset('average', dtype=np.float64,
                                              shape=average.shape, data=average)
                nuclide_group.require_dataset('std. dev.', dtype=np.float64,
                                              shape=std_dev.shape, data=std_dev)

        # Close the results HDF5 file
        xs_results.close()

    def export_xs_data(self, filename='mgxs', directory='mgxs',
                       format='csv', groups='all', xs_type='macro'):
        """Export the multi-group cross section data to a file.

        This method leverages the functionality in the Pandas library to export
        the multi-group cross section data in a variety of output file formats
        for storage and/or post-processing.

        Parameters
        ----------
        filename : str
            Filename for the exported file. Defaults to 'mgxs'.
        directory : str
            Directory for the exported file. Defaults to 'mgxs'.
        format : {'csv', 'excel', 'pickle', 'latex'}
            The format for the exported data file. Defaults to 'csv'.
        groups : Iterable of Integral or 'all'
            Energy groups of interest. Defaults to 'all'.
        xs_type: {'macro', 'micro'}
            Store the macro or micro cross section in units of cm^-1 or barns.
            Defaults to 'macro'.

        """

        cv.check_type('filename', filename, basestring)
        cv.check_type('directory', directory, basestring)
        cv.check_value('format', format, ['csv', 'excel', 'pickle', 'latex'])
        cv.check_value('xs_type', xs_type, ['macro', 'micro'])

        # Make directory if it does not exist
        if not os.path.exists(directory):
            os.makedirs(directory)

        filename = os.path.join(directory, filename)
        filename = filename.replace(' ', '-')

        # Get a Pandas DataFrame for the data
        df = self.get_pandas_dataframe(groups=groups, xs_type=xs_type)

        # Capitalize column label strings
        df.columns = df.columns.astype(str)
        df.columns = map(str.title, df.columns)

        # Export the data using Pandas IO API
        if format == 'csv':
            df.to_csv(filename + '.csv', index=False)
        elif format == 'excel':
            df.to_excel(filename + '.xls', index=False)
        elif format == 'pickle':
            df.to_pickle(filename + '.pkl')
        elif format == 'latex':
            if self.domain_type == 'distribcell':
                msg = 'Unable to export distribcell multi-group cross section' \
                      'data to a LaTeX table'
                raise NotImplementedError(msg)

            df.to_latex(filename + '.tex', bold_rows=True,
                        longtable=True, index=False)

            # Surround LaTeX table with code needed to run pdflatex
            with open(filename + '.tex','r') as original:
                data = original.read()
            with open(filename + '.tex','w') as modified:
                modified.write(
                    '\\documentclass[preview, 12pt, border=1mm]{standalone}\n')
                modified.write('\\usepackage{caption}\n')
                modified.write('\\usepackage{longtable}\n')
                modified.write('\\usepackage{booktabs}\n')
                modified.write('\\begin{document}\n\n')
                modified.write(data)
                modified.write('\n\\end{document}')

    def get_pandas_dataframe(self, groups='all', nuclides='all',
                             xs_type='macro', summary=None):
        """Build a Pandas DataFrame for the MGXS data.

        This method leverages :meth:`openmc.Tally.get_pandas_dataframe`, but
        renames the columns with terminology appropriate for cross section data.

        Parameters
        ----------
        groups : Iterable of Integral or 'all'
            Energy groups of interest. Defaults to 'all'.
        nuclides : Iterable of str or 'all' or 'sum'
            The nuclides of the cross-sections to include in the dataframe. This
            may be a list of nuclide name strings (e.g., ['U-235', 'U-238']).
            The special string 'all' will include the cross sections for all
            nuclides in the spatial domain. The special string 'sum' will
            include the cross sections summed over all nuclides. Defaults
            to 'all'.
        xs_type: {'macro', 'micro'}
            Return macro or micro cross section in units of cm^-1 or barns.
            Defaults to 'macro'.
        summary : None or openmc.Summary
            An optional Summary object to be used to construct columns for
            distribcell tally filters (default is None). The geometric
            information in the Summary object is embedded into a multi-index
            column with a geometric "path" to each distribcell intance.
            NOTE: This option requires the OpenCG Python package.

        Returns
        -------
        pandas.DataFrame
            A Pandas DataFrame for the cross section data.

        Raises
        ------
        ValueError
            When this method is called before the multi-group cross section is
            computed from tally data.

        """

        if not isinstance(groups, basestring):
            cv.check_iterable_type('groups', groups, Integral)
        if nuclides != 'all' and nuclides != 'sum':
            cv.check_iterable_type('nuclides', nuclides, basestring)
        cv.check_value('xs_type', xs_type, ['macro', 'micro'])

        # Get a Pandas DataFrame from the derived xs tally
        if self.by_nuclide and nuclides == 'sum':

            # Use tally summation to sum across all nuclides
            query_nuclides = self.get_all_nuclides()
            xs_tally = self.xs_tally.summation(nuclides=query_nuclides)
            df = xs_tally.get_pandas_dataframe(summary=summary)

            # Remove nuclide column since it is homogeneous and redundant
            df.drop('nuclide', axis=1, inplace=True)

        # If the user requested a specific set of nuclides
        elif self.by_nuclide and nuclides != 'all':
            xs_tally = self.xs_tally.get_slice(nuclides=nuclides)
            df = xs_tally.get_pandas_dataframe(summary=summary)

        # If the user requested all nuclides, keep nuclide column in dataframe
        else:
            df = self.xs_tally.get_pandas_dataframe(summary=summary)

        # Override energy groups bounds with indices
        all_groups = np.arange(self.num_groups, 0, -1, dtype=np.int)
        all_groups = np.repeat(all_groups, self.num_nuclides)
        if 'energy low [MeV]' in df and 'energyout low [MeV]' in df:
            df.rename(columns={'energy low [MeV]': 'group in'},
                      inplace=True)
            in_groups = np.tile(all_groups, self.num_subdomains)
            in_groups = np.repeat(in_groups, df.shape[0] / in_groups.size)
            df['group in'] = in_groups
            del df['energy high [MeV]']

            df.rename(columns={'energyout low [MeV]': 'group out'},
                      inplace=True)
            out_groups = np.repeat(all_groups, self.xs_tally.num_scores)
            out_groups = np.tile(out_groups, df.shape[0] / out_groups.size)
            df['group out'] = out_groups
            del df['energyout high [MeV]']
            columns = ['group in', 'group out']

        elif 'energyout low [MeV]' in df:
            df.rename(columns={'energyout low [MeV]': 'group out'},
                      inplace=True)
            in_groups = np.tile(all_groups, self.num_subdomains)
            df['group out'] = in_groups
            del df['energyout high [MeV]']
            columns = ['group out']

        elif 'energy low [MeV]' in df:
            df.rename(columns={'energy low [MeV]': 'group in'}, inplace=True)
            in_groups = np.tile(all_groups, self.num_subdomains)
            df['group in'] = in_groups
            del df['energy high [MeV]']
            columns = ['group in']

        # Select out those groups the user requested
        if not isinstance(groups, basestring):
            if 'group in' in df:
                df = df[df['group in'].isin(groups)]
            if 'group out' in df:
                df = df[df['group out'].isin(groups)]

        # If user requested micro cross sections, divide out the atom densities
        if xs_type == 'micro':
            if self.by_nuclide:
                densities = self.get_nuclide_densities(nuclides)
            else:
                densities = self.get_nuclide_densities('sum')
            tile_factor = df.shape[0] / len(densities)
            df['mean'] /= np.tile(densities, tile_factor)
            df['std. dev.'] /= np.tile(densities, tile_factor)

        # Sort the dataframe by domain type id (e.g., distribcell id) and
        # energy groups such that data is from fast to thermal
        df.sort_values(by=[self.domain_type] + columns, inplace=True)
        return df


class TotalXS(MGXS):
    """A total multi-group cross section."""

    def __init__(self, domain=None, domain_type=None,
                 groups=None, by_nuclide=False, name=''):
        super(TotalXS, self).__init__(domain, domain_type,
                                      groups, by_nuclide, name)
        self._rxn_type = 'total'

    @property
    def tallies(self):
        """Construct the OpenMC tallies needed to compute this cross section.

        This method constructs two tracklength tallies to compute the 'flux'
        and 'total' reaction rates in the spatial domain and energy groups
        of interest.

        """

        # Instantiate tallies if they do not exist
        if self._tallies is None:

            # Create a list of scores for each Tally to be created
            scores = ['flux', 'total']
            estimator = 'tracklength'
            keys = scores

            # Create the non-domain specific Filters for the Tallies
            group_edges = self.energy_groups.group_edges
            energy_filter = openmc.Filter('energy', group_edges)
            filters = [[energy_filter], [energy_filter]]

            # Initialize the Tallies
            self._create_tallies(scores, filters, keys, estimator)

        return self._tallies

    @property
    def rxn_rate_tally(self):
        if self._rxn_rate_tally is None :
            self._rxn_rate_tally = self.tallies['total']
            self._rxn_rate_tally.sparse = self.sparse
        return self._rxn_rate_tally


class TransportXS(MGXS):
    """A transport-corrected total multi-group cross section."""

    def __init__(self, domain=None, domain_type=None,
                 groups=None, by_nuclide=False, name=''):
        super(TransportXS, self).__init__(domain, domain_type,
                                          groups, by_nuclide, name)
        self._rxn_type = 'transport'

    @property
    def tallies(self):
        """Construct the OpenMC tallies needed to compute this cross section.

        This method constructs three analog tallies to compute the 'flux',
        'total' and 'scatter-P1' reaction rates in the spatial domain and
        energy groups of interest.

        """

        # Instantiate tallies if they do not exist
        if self._tallies is None:

            # Create a list of scores for each Tally to be created
            scores = ['flux', 'total', 'scatter-P1']
            estimator = 'analog'
            keys = scores

            # Create the non-domain specific Filters for the Tallies
            group_edges = self.energy_groups.group_edges
            energy_filter = openmc.Filter('energy', group_edges)
            energyout_filter = openmc.Filter('energyout', group_edges)
            filters = [[energy_filter], [energy_filter], [energyout_filter]]

            # Initialize the Tallies
            self._create_tallies(scores, filters, keys, estimator)

        return self._tallies

    @property
    def rxn_rate_tally(self):
        if self._rxn_rate_tally is None:
            scatter_p1 = copy.deepcopy(self.tallies['scatter-P1'])

            # Use tally slicing to remove scatter-P0 data from scatter-P1 tally
            self.tallies['scatter-P1'] = \
                scatter_p1.get_slice(scores=['scatter-P1'])

            self.tallies['scatter-P1'].filters[-1].type = 'energy'
            self._rxn_rate_tally = \
                self.tallies['total'] - self.tallies['scatter-P1']
            self._rxn_rate_tally.sparse = self.sparse

        return self._rxn_rate_tally


class AbsorptionXS(MGXS):
    """An absorption multi-group cross section."""

    def __init__(self, domain=None, domain_type=None,
                 groups=None, by_nuclide=False, name=''):
        super(AbsorptionXS, self).__init__(domain, domain_type,
                                           groups, by_nuclide, name)
        self._rxn_type = 'absorption'

    @property
    def tallies(self):
        """Construct the OpenMC tallies needed to compute this cross section.

        This method constructs two tracklength tallies to compute the 'flux'
        and 'absorption' reaction rates in the spatial domain and energy
        groups of interest.

        """

        # Instantiate tallies if they do not exist
        if self._tallies is None:

            # Create a list of scores for each Tally to be created
            scores = ['flux', 'absorption']
            estimator = 'tracklength'
            keys = scores

            # Create the non-domain specific Filters for the Tallies
            group_edges = self.energy_groups.group_edges
            energy_filter = openmc.Filter('energy', group_edges)
            filters = [[energy_filter], [energy_filter]]

            # Initialize the Tallies
            self._create_tallies(scores, filters, keys, estimator)

        return self._tallies

    @property
    def rxn_rate_tally(self):
        if self._rxn_rate_tally is None:
            self._rxn_rate_tally = self.tallies['absorption']
            self._rxn_rate_tally.sparse = self.sparse
        return self._rxn_rate_tally


class CaptureXS(MGXS):
    """A capture multi-group cross section.

    The neutron capture reaction rate is defined as the difference between
    OpenMC's 'absorption' and 'fission' reaction rate score types. This includes
    not only radiative capture, but all forms of neutron disappearance aside
    from fission (e.g., MT > 100).

    """

    def __init__(self, domain=None, domain_type=None,
                 groups=None, by_nuclide=False, name=''):
        super(CaptureXS, self).__init__(domain, domain_type,
                                        groups, by_nuclide, name)
        self._rxn_type = 'capture'

    @property
    def tallies(self):
        """Construct the OpenMC tallies needed to compute this cross section.

        This method constructs two tracklength tallies to compute the 'flux'
        and 'capture' reaction rates in the spatial domain and energy
        groups of interest.

        """

        # Instantiate tallies if they do not exist
        if self._tallies is None:

            # Create a list of scores for each Tally to be created
            scores = ['flux', 'absorption', 'fission']
            estimator = 'tracklength'
            keys = scores

            # Create the non-domain specific Filters for the Tallies
            group_edges = self.energy_groups.group_edges
            energy_filter = openmc.Filter('energy', group_edges)
            filters = [[energy_filter], [energy_filter], [energy_filter]]

            # Initialize the Tallies
            self._create_tallies(scores, filters, keys, estimator)

        return self._tallies

    @property
    def rxn_rate_tally(self):
        if self._rxn_rate_tally is None:
            self._rxn_rate_tally = \
                self.tallies['absorption'] - self.tallies['fission']
            self._rxn_rate_tally.sparse = self.sparse
        return self._rxn_rate_tally

class FissionXSBase(MGXS):
    """A fission production multi-group cross section base class
       for NuFission and KappaFission
    """

    # This is an abstract class which cannot be instantiated
    __metaclass__ = abc.ABCMeta

    def __init__(self, rxn_type, domain=None, domain_type=None,
                 groups=None, by_nuclide=False, name=''):
        super(FissionXSBase, self).__init__(domain, domain_type,
                                            groups, by_nuclide, name)
        self._rxn_type = rxn_type

    @property
    def tallies(self):
        """Construct the OpenMC tallies needed to compute this cross section.

        This method constructs two tracklength tallies to compute the 'flux'
        and 'rxn_type' reaction rates in the spatial domain and energy
        groups of interest.

        """

        # Instantiate tallies if they do not exist
        if self._tallies is None:

            # Create a list of scores for each Tally to be created
            scores = ['flux', self._rxn_type]
            estimator = 'tracklength'
            keys = scores

            # Create the non-domain specific Filters for the Tallies
            group_edges = self.energy_groups.group_edges
            energy_filter = openmc.Filter('energy', group_edges)
            filters = [[energy_filter], [energy_filter]]

            # Initialize the Tallies
            self._create_tallies(scores, filters, keys, estimator)

        return self._tallies

    @property
    def rxn_rate_tally(self):
        if self._rxn_rate_tally is None:
            self._rxn_rate_tally = self.tallies[self._rxn_type]
            self._rxn_rate_tally.sparse = self.sparse
        return self._rxn_rate_tally


class FissionXS(FissionXSBase):
    """A fission multi-group cross section."""

    def __init__(self, domain=None, domain_type=None,
                 groups=None, by_nuclide=False, name=''):
        super(FissionXS, self).__init__('fission', domain, domain_type,
                                        groups, by_nuclide, name)


class NuFissionXS(FissionXSBase):
    """A fission production multi-group cross section."""

    def __init__(self, domain=None, domain_type=None,
                 groups=None, by_nuclide=False, name=''):
        super(NuFissionXS, self).__init__('nu-fission', domain, domain_type,
                                          groups, by_nuclide, name)

class KappaFissionXS(FissionXSBase):
    """A recoverable fission energy production rate multi-group cross section."""

    def __init__(self, domain=None, domain_type=None,
                 groups=None, by_nuclide=False, name=''):
        super(KappaFissionXS, self).__init__('kappa-fission', domain, domain_type,
                                             groups, by_nuclide, name)

class ScatterXS(MGXS):
    """A scatter multi-group cross section."""

    def __init__(self, domain=None, domain_type=None,
                 groups=None, by_nuclide=False, name=''):
        super(ScatterXS, self).__init__(domain, domain_type,
                                        groups, by_nuclide, name)
        self._rxn_type = 'scatter'

    @property
    def tallies(self):
        """Construct the OpenMC tallies needed to compute this cross section.

        This method constructs two tracklength tallies to compute the 'flux'
        and 'scatter' reaction rates in the spatial domain and energy
        groups of interest.

        """

        # Instantiate tallies if they do not exist
        if self._tallies is None:

            # Create a list of scores for each Tally to be created
            scores = ['flux', 'scatter']
            estimator = 'tracklength'
            keys = scores

            # Create the non-domain specific Filters for the Tallies
            group_edges = self.energy_groups.group_edges
            energy_filter = openmc.Filter('energy', group_edges)
            filters = [[energy_filter], [energy_filter]]

            # Intialize the Tallies
            self._create_tallies(scores, filters, keys, estimator)

        return self._tallies

    @property
    def rxn_rate_tally(self):
        if self._rxn_rate_tally is None:
            self._rxn_rate_tally = self.tallies['scatter']
            self._rxn_rate_tally.sparse = self.sparse
        return self._rxn_rate_tally


class NuScatterXS(MGXS):
    """A nu-scatter multi-group cross section."""

    def __init__(self, domain=None, domain_type=None,
                 groups=None, by_nuclide=False, name=''):
        super(NuScatterXS, self).__init__(domain, domain_type,
                                          groups, by_nuclide, name)
        self._rxn_type = 'nu-scatter'

    @property
    def tallies(self):
        """Construct the OpenMC tallies needed to compute this cross section.

        This method constructs two analog tallies to compute the 'flux'
        and 'nu-scatter' reaction rates in the spatial domain and energy
        groups of interest.

        """

        # Instantiate tallies if they do not exist
        if self._tallies is None:

            # Create a list of scores for each Tally to be created
            scores = ['flux', 'nu-scatter']
            estimator = 'analog'
            keys = scores

            # Create the non-domain specific Filters for the Tallies
            group_edges = self.energy_groups.group_edges
            energy_filter = openmc.Filter('energy', group_edges)
            filters = [[energy_filter], [energy_filter]]

            # Initialize the Tallies
            self._create_tallies(scores, filters, keys, estimator)

        return self._tallies

    @property
    def rxn_rate_tally(self):
        if self._rxn_rate_tally is None:
            self._rxn_rate_tally = self.tallies['nu-scatter']
            self._rxn_rate_tally.sparse = self.sparse
        return self._rxn_rate_tally


class ScatterMatrixXS(MGXS):
    """A scattering matrix multi-group cross section for one or more Legendre
    moments.

    Attributes
    ----------
    correction : 'P0' or None
        Apply the P0 correction to scattering matrices if set to 'P0'
    legendre_order : int
        The highest legendre moment in the scattering matrix (default is 0)

    """

    def __init__(self, domain=None, domain_type=None,
                 groups=None, by_nuclide=False, name=''):
        super(ScatterMatrixXS, self).__init__(domain, domain_type,
                                              groups, by_nuclide, name)
        self._rxn_type = 'scatter matrix'
        self._correction = 'P0'
        self._legendre_order = 0

    def __deepcopy__(self, memo):
        clone = super(ScatterMatrixXS, self).__deepcopy__(memo)
        clone._correction = self.correction
        clone._legendre_order = self.legendre_order
        return clone

    @property
    def correction(self):
        return self._correction

    @property
    def legendre_order(self):
        return self._legendre_order

    @property
    def tallies(self):
        """Construct the OpenMC tallies needed to compute this cross section.

        This method constructs three analog tallies to compute the 'flux'
        and Legendre scattering moment reaction rates in the spatial domain and
        energy groups of interest.

        """

        # Instantiate tallies if they do not exist
        if self._tallies is None:

            group_edges = self.energy_groups.group_edges
            energy = openmc.Filter('energy', group_edges)
            energyout = openmc.Filter('energyout', group_edges)

            # Create lists of scores, filters for each Tally to be created
            scores = ['flux']
            filters = [[energy]]

            # Create separate tallies for each moment
            for moment in range(self.legendre_order+1):
                scores.append('scatter-{}'.format(moment))
                filters.append([energy, energyout])

            # Append to the lists for the P0 approximation if needed
            if self.correction == 'P0' and self.legendre_order == 0:
                scores.append('scatter-1')
                filters.append([energyout])

            estimator = 'analog'
            keys = scores

            # Initialize the Tallies
            self._create_tallies(scores, filters, keys, estimator)

        return self._tallies

    @property
    def rxn_rate_tally(self):

        if self._rxn_rate_tally is None:

            # If using P0 correction subtract scatter-P1 from the diagonal
            if self.correction == 'P0' and self.legendre_order == 0:
                scatter_p1 = self.tallies['scatter-1']
                scatter_p1 = scatter_p1.get_slice(scores=['scatter-1'])
                energy_filter = self.tallies['scatter-0'].find_filter('energy')
                energy_filter = copy.deepcopy(energy_filter)
                scatter_p1 = scatter_p1.diagonalize_filter(energy_filter)
                self._rxn_rate_tally = self.tallies['scatter-0'] - scatter_p1

            # Merge all scattering moments into a single reaction rate Tally
            else:
                rxn_rate_tally = self.tallies['scatter-0']
                for moment in range(1, self.legendre_order+1):
                    scatter_key = 'scatter-{}'.format(moment)
                    scatter_pn = self.tallies[scatter_key]
                    rxn_rate_tally = rxn_rate_tally.merge(scatter_pn)

                self._rxn_rate_tally = rxn_rate_tally

            self._rxn_rate_tally.sparse = self.sparse

        return self._rxn_rate_tally

    @correction.setter
    def correction(self, correction):
        cv.check_value('correction', correction, ('P0', None))

        if correction == 'P0' and self.legendre_order > 0:
            msg = 'The P0 correction will be ignored since the scattering ' \
                  'order {} is greater than zero'.format(self.legendre_order)
            warnings.warn(msg)

        self._correction = correction

    @legendre_order.setter
    def legendre_order(self, legendre_order):
        cv.check_type('legendre_order', legendre_order, Integral)
        cv.check_greater_than('legendre_order', legendre_order, 0, equality=True)

        if self.correction == 'P0' and legendre_order > 0:
            msg = 'The P0 correction will be ignored since the scattering ' \
                  'order {} is greater than zero'.format(self.legendre_order)
            warnings.warn(msg, RuntimeWarning)

        self._legendre_order = legendre_order

    def get_slice(self, nuclides=[], in_groups=[], out_groups=[],
                  legendre_order='same'):
        """Build a sliced ScatterMatrix for the specified nuclides and
        energy groups.

        This method constructs a new MGXS to encapsulate a subset of the data
        represented by this MGXS. The subset of data to include in the tally
        slice is determined by the nuclides and energy groups specified in
        the input parameters.

        Parameters
        ----------
        nuclides : list of str
            A list of nuclide name strings
            (e.g., ['U-235', 'U-238']; default is [])
        in_groups : list of int
            A list of incoming energy group indices starting at 1 for the high
            energies (e.g., [1, 2, 3]; default is [])
        out_groups : list of int
            A list of outgoing energy group indices starting at 1 for the high
            energies (e.g., [1, 2, 3]; default is [])
        legendre_order : int or 'same'
            The highest Legendre moment in the sliced MGXS. If order is 'same'
            then the sliced MGXS will have the same Legendre moments as the
            original MGXS (default). If order is an integer less than the
            original MGXS' order, then only those Legendre moments up to that
            order will be included in the sliced MGXS.

        Returns
        -------
        openmc.mgxs.MGXS
            A new tally which encapsulates the subset of data requested for the
            nuclide(s) and/or energy group(s) requested in the parameters.

        """

        # Call super class method and null out derived tallies
        slice_xs = super(ScatterMatrixXS, self).get_slice(nuclides, in_groups)
        slice_xs._rxn_rate_tally = None
        slice_xs._xs_tally = None

        # Slice the Legendre order if needed
        if legendre_order != 'same':
            cv.check_type('legendre_order', legendre_order, Integral)
            cv.check_less_than('legendre_order', legendre_order,
                               self.legendre_order, equality=True)
            slice_xs.legendre_order = legendre_order

            for moment in range(legendre_order+1, self.legendre_order+1):
                del slice_xs.tallies['scatter-{}'.format(moment)]

        # Slice outgoing energy groups if needed
        if len(out_groups) != 0:
            filter_bins = []
            for group in out_groups:
                group_bounds = self.energy_groups.get_group_bounds(group)
                filter_bins.append(group_bounds)
            filter_bins = [tuple(filter_bins)]

            # Slice each of the tallies across energyout groups
            for tally_type, tally in slice_xs.tallies.items():
                if tally.contains_filter('energyout'):
                    tally_slice = tally.get_slice(filters=['energyout'],
                                                  filter_bins=filter_bins)
                    slice_xs.tallies[tally_type] = tally_slice

        slice_xs.sparse = self.sparse
        return slice_xs

<<<<<<< HEAD
    def get_xs(self, in_groups='all', out_groups='all', subdomains='all',
               nuclides='all', moment='all', xs_type='macro',
               order_groups='increasing', value='mean'):
=======
    def get_xs(self, in_groups='all', out_groups='all',
               subdomains='all', nuclides='all', xs_type='macro',
               order_groups='increasing', row_column='inout',
               value='mean', **kwargs):
>>>>>>> 5eff2f81
        """Returns an array of multi-group cross sections.

        This method constructs a 2D NumPy array for the requested scattering
        matrix data data for one or more energy groups and subdomains.

        Parameters
        ----------
        in_groups : Iterable of Integral or 'all'
            Incoming energy groups of interest. Defaults to 'all'.
        out_groups : Iterable of Integral or 'all'
            Outgoing energy groups of interest. Defaults to 'all'.
        subdomains : Iterable of Integral or 'all'
            Subdomain IDs of interest. Defaults to 'all'.
        nuclides : Iterable of str or 'all' or 'sum'
            A list of nuclide name strings (e.g., ['U-235', 'U-238']). The
            special string 'all' will return the cross sections for all nuclides
            in the spatial domain. The special string 'sum' will return the
            cross section summed over all nuclides. Defaults to 'all'.
        moment : int or 'all'
            The scattering matrix moment to return. All moments will be
             returned if the moment is 'all' (default); otherwise, a specific
             moment will be returned.
        xs_type: {'macro', 'micro'}
            Return the macro or micro cross section in units of cm^-1 or barns.
            Defaults to 'macro'.
        order_groups: {'increasing', 'decreasing'}
            Return the cross section indexed according to increasing or
            decreasing energy groups (decreasing or increasing energies).
            Defaults to 'increasing'.
        row_column: {'inout', 'outin'}
            Return the cross section indexed first by incoming group and
            second by outgoing group ('inout'), or vice versa ('outin').
            Defaults to 'inout'.
        value : str
            A string for the type of value to return - 'mean', 'std_dev', or
            'rel_err' are accepted. Defaults to the empty string.

        Returns
        -------
        ndarray
            A NumPy array of the multi-group cross section indexed in the order
            each group and subdomain is listed in the parameters.

        Raises
        ------
        ValueError
            When this method is called before the multi-group cross section is
            computed from tally data.

        """

        cv.check_value('value', value, ['mean', 'std_dev', 'rel_err'])
        cv.check_value('xs_type', xs_type, ['macro', 'micro'])

        filters = []
        filter_bins = []

        # Construct a collection of the domain filter bins
        if not isinstance(subdomains, basestring):
            cv.check_iterable_type('subdomains', subdomains, Integral, max_depth=2)
            for subdomain in subdomains:
                filters.append(self.domain_type)
                filter_bins.append((subdomain,))

        # Construct list of energy group bounds tuples for all requested groups
        if not isinstance(in_groups, basestring):
            cv.check_iterable_type('groups', in_groups, Integral)
            for group in in_groups:
                filters.append('energy')
                filter_bins.append((self.energy_groups.get_group_bounds(group),))

        # Construct list of energy group bounds tuples for all requested groups
        if not isinstance(out_groups, basestring):
            cv.check_iterable_type('groups', out_groups, Integral)
            for group in out_groups:
                filters.append('energyout')
                filter_bins.append((self.energy_groups.get_group_bounds(group),))

        # Construct CrossScore for requested scattering moment
        if moment != 'all':
            cv.check_type('moment', moment, Integral)
            cv.check_greater_than('moment', moment, 0, equality=True)
            cv.check_less_than('moment', moment, 10, equality=True)
            scores = [self.xs_tally.scores[moment]]
        else:
            scores = []

        # Construct a collection of the nuclides to retrieve from the xs tally
        if self.by_nuclide:
            if nuclides == 'all' or nuclides == 'sum' or nuclides == ['sum']:
                query_nuclides = self.get_all_nuclides()
            else:
                query_nuclides = nuclides
        else:
            query_nuclides = ['total']

        # Use tally summation if user requested the sum for all nuclides
        if nuclides == 'sum' or nuclides == ['sum']:
            xs_tally = self.xs_tally.summation(nuclides=query_nuclides)
            xs = xs_tally.get_values(scores=scores, filters=filters,
                                     filter_bins=filter_bins, value=value)
        else:
            xs = self.xs_tally.get_values(scores=scores, filters=filters,
                                          filter_bins=filter_bins,
                                          nuclides=query_nuclides, value=value)

        xs = np.nan_to_num(xs)

        # Divide by atom number densities for microscopic cross sections
        if xs_type == 'micro':
            if self.by_nuclide:
                densities = self.get_nuclide_densities(nuclides)
            else:
                densities = self.get_nuclide_densities('sum')
            if value == 'mean' or value == 'std_dev':
                xs /= densities[np.newaxis, :, np.newaxis]

        # Reverse data if user requested increasing energy groups since
        # tally data is stored in order of increasing energies
        if order_groups == 'increasing':
            if in_groups == 'all':
                num_in_groups = self.num_groups
            else:
                num_in_groups = len(in_groups)
            if out_groups == 'all':
                num_out_groups = self.num_groups
            else:
                num_out_groups = len(out_groups)

            # Reshape tally data array with separate axes for domain and energy
            num_subdomains = int(xs.shape[0] / (num_in_groups * num_out_groups))
            new_shape = (num_subdomains, num_in_groups, num_out_groups)
            new_shape += xs.shape[1:]
            xs = np.reshape(xs, new_shape)

            # Transpose the scattering matrix if requested by user
            if row_column == 'outin':
                xs = np.swapaxes(xs, 1, 2)

            # Reverse energies to align with increasing energy groups
            xs = xs[:, ::-1, ::-1, :]

            # Eliminate trivial dimensions
            xs = np.squeeze(xs)
            xs = np.atleast_2d(xs)

        return xs

    def get_pandas_dataframe(self, groups='all', nuclides='all', moment='all',
                             xs_type='macro', summary=None):
        """Build a Pandas DataFrame for the MGXS data.

        This method leverages :meth:`openmc.Tally.get_pandas_dataframe`, but
        renames the columns with terminology appropriate for cross section data.

        Parameters
        ----------
        groups : Iterable of Integral or 'all'
            Energy groups of interest. Defaults to 'all'.
        nuclides : Iterable of str or 'all' or 'sum'
            The nuclides of the cross-sections to include in the dataframe. This
            may be a list of nuclide name strings (e.g., ['U-235', 'U-238']).
            The special string 'all' will include the cross sections for all
            nuclides in the spatial domain. The special string 'sum' will
            include the cross sections summed over all nuclides. Defaults
            to 'all'.
        moment : int or 'all'
            The scattering matrix moment to return. All moments will be
             returned if the moment is 'all' (default); otherwise, a specific
             moment will be returned.
        xs_type: {'macro', 'micro'}
            Return macro or micro cross section in units of cm^-1 or barns.
            Defaults to 'macro'.
        summary : None or openmc.Summary
            An optional Summary object to be used to construct columns for
            distribcell tally filters (default is None). The geometric
            information in the Summary object is embedded into a multi-index
            column with a geometric "path" to each distribcell intance.
            NOTE: This option requires the OpenCG Python package.

        Returns
        -------
        pandas.DataFrame
            A Pandas DataFrame for the cross section data.

        Raises
        ------
        ValueError
            When this method is called before the multi-group cross section is
            computed from tally data.

        """

        df = super(ScatterMatrixXS, self).get_pandas_dataframe(
                groups, nuclides, xs_type, summary)

        # Select rows corresponding to requested scattering moment
        if moment != 'all':
            cv.check_type('moment', moment, Integral)
            cv.check_greater_than('moment', moment, 0, equality=True)
            cv.check_less_than('moment', moment, 10, equality=True)
            df = df[df['score'] == str(self.xs_tally.scores[moment])]

        return df

    def print_xs(self, subdomains='all', nuclides='all',
                 xs_type='macro', moment=0):
        """Prints a string representation for the multi-group cross section.

        Parameters
        ----------
        subdomains : Iterable of Integral or 'all'
            The subdomain IDs of the cross sections to include in the report.
            Defaults to 'all'.
        nuclides : Iterable of str or 'all' or 'sum'
            The nuclides of the cross-sections to include in the report. This
            may be a list of nuclide name strings (e.g., ['U-235', 'U-238']).
            The special string 'all' will report the cross sections for all
            nuclides in the spatial domain. The special string 'sum' will report
            the cross sections summed over all nuclides. Defaults to 'all'.
        xs_type: {'macro', 'micro'}
            Return the macro or micro cross section in units of cm^-1 or barns.
            Defaults to 'macro'.
        moment : int
            The scattering moment to print (default is 0)

        """

        # Construct a collection of the subdomains to report
        if not isinstance(subdomains, basestring):
            cv.check_iterable_type('subdomains', subdomains, Integral)
        elif self.domain_type == 'distribcell':
            subdomains = np.arange(self.num_subdomains, dtype=np.int)
        else:
            subdomains = [self.domain.id]

        # Construct a collection of the nuclides to report
        if self.by_nuclide:
            if nuclides == 'all':
                nuclides = self.get_all_nuclides()
            if nuclides == 'sum':
                nuclides = ['sum']
            else:
                cv.check_iterable_type('nuclides', nuclides, basestring)
        else:
            nuclides = ['sum']

        cv.check_value('xs_type', xs_type, ['macro', 'micro'])

        if self.correction != 'P0':
            rxn_type= '{0} (P{1})'.format(self.rxn_type, moment)
        else:
            rxn_type = self.rxn_type

        # Build header for string with type and domain info
        string = 'Multi-Group XS\n'
        string += '{0: <16}=\t{1}\n'.format('\tReaction Type', rxn_type)
        string += '{0: <16}=\t{1}\n'.format('\tDomain Type', self.domain_type)
        string += '{0: <16}=\t{1}\n'.format('\tDomain ID', self.domain.id)

        # If cross section data has not been computed, only print string header
        if self.tallies is None:
            print(string)
            return

        string += '{0: <16}\n'.format('\tEnergy Groups:')
        template = '{0: <12}Group {1} [{2: <10} - {3: <10}MeV]\n'

        # Loop over energy groups ranges
        for group in range(1, self.num_groups+1):
            bounds = self.energy_groups.get_group_bounds(group)
            string += template.format('', group, bounds[0], bounds[1])

        # Loop over all subdomains
        for subdomain in subdomains:

            if self.domain_type == 'distribcell':
                string += \
                    '{0: <16}=\t{1}\n'.format('\tSubdomain', subdomain)

            # Loop over all Nuclides
            for nuclide in nuclides:

                # Build header for nuclide type
                if xs_type != 'sum':
                    string += '{0: <16}=\t{1}\n'.format('\tNuclide', nuclide)

                # Build header for cross section type
                if xs_type == 'macro':
                    string += '{0: <16}\n'.format('\tCross Sections [cm^-1]:')
                else:
                    string += '{0: <16}\n'.format('\tCross Sections [barns]:')

                template = '{0: <12}Group {1} -> Group {2}:\t\t'

                # Loop over incoming/outgoing energy groups ranges
                for in_group in range(1, self.num_groups+1):
                    for out_group in range(1, self.num_groups+1):
                        string += template.format('', in_group, out_group)
                        average = \
                            self.get_xs([in_group], [out_group],
                                        [subdomain], [nuclide], moment=moment,
                                        xs_type=xs_type, value='mean')
                        rel_err = \
                            self.get_xs([in_group], [out_group],
                                        [subdomain], [nuclide], moment=moment,
                                        xs_type=xs_type, value='rel_err')
                        average = average.flatten()[0]
                        rel_err = rel_err.flatten()[0] * 100.
                        string += '{:1.2e} +/- {:1.2e}%'.format(average, rel_err)
                        string += '\n'
                    string += '\n'
                string += '\n'
            string += '\n'

        print(string)


class NuScatterMatrixXS(ScatterMatrixXS):
    """A scattering production matrix multi-group cross section."""

    def __init__(self, domain=None, domain_type=None,
                 groups=None, by_nuclide=False, name=''):
        super(NuScatterMatrixXS, self).__init__(domain, domain_type,
                                                groups, by_nuclide, name)
        self._rxn_type = 'nu-scatter matrix'

    @property
    def tallies(self):
        """Construct the OpenMC tallies needed to compute this cross section.

        This method constructs three analog tallies to compute the 'flux',
        'nu-scatter' and 'scatter-P1' reaction rates in the spatial domain and
        energy groups of interest.

        """

        # Instantiate tallies if they do not exist
        if self._tallies is None:

            group_edges = self.energy_groups.group_edges
            energy = openmc.Filter('energy', group_edges)
            energyout = openmc.Filter('energyout', group_edges)

            # Create lists of scores, filters for each Tally to be created
            scores = ['flux']
            filters = [[energy]]
            keys = ['flux']

            # Create separate tallies for each moment
            for moment in range(self.legendre_order+1):
                scores.append('nu-scatter-{}'.format(moment))
                filters.append([energy, energyout])
                keys.append('scatter-{}'.format(moment))

            # Append to the lists for the P0 approximation if needed
            if self.correction == 'P0' and self.legendre_order == 0:
                scores.append('scatter-1')
                filters.append([energyout])
                keys.append('scatter-1')

            estimator = 'analog'

            # Intialize the Tallies
            self._create_tallies(scores, filters, keys, estimator)

        return self._tallies


class Chi(MGXS):
    """The fission spectrum."""

    def __init__(self, domain=None, domain_type=None,
                 groups=None, by_nuclide=False, name=''):
        super(Chi, self).__init__(domain, domain_type, groups, by_nuclide, name)
        self._rxn_type = 'chi'

    @property
    def tallies(self):
        """Construct the OpenMC tallies needed to compute this cross section.

        This method constructs two analog tallies to compute 'nu-fission'
        reaction rates with 'energy' and 'energyout' filters in the spatial
        domain and energy groups of interest.

        """

        # Instantiate tallies if they do not exist
        if self._tallies is None:

            # Create a list of scores for each Tally to be created
            scores = ['nu-fission', 'nu-fission']
            estimator = 'analog'
            keys = ['nu-fission-in', 'nu-fission-out']

            # Create the non-domain specific Filters for the Tallies
            group_edges = self.energy_groups.group_edges
            energyout = openmc.Filter('energyout', group_edges)
            energyin = openmc.Filter('energy', [group_edges[0], group_edges[-1]])
            filters = [[energyin], [energyout]]

            # Intialize the Tallies
            self._create_tallies(scores, filters, keys, estimator)

        return self._tallies

    @property
    def rxn_rate_tally(self):
        if self._rxn_rate_tally is None:
            self._rxn_rate_tally = self.tallies['nu-fission-out']
            self._rxn_rate_tally.sparse = self.sparse
        return self._rxn_rate_tally

    @property
    def xs_tally(self):
        """Computes chi fission spectrum using OpenMC tally arithmetic."""

        if self._xs_tally is None:
            nu_fission_in = self.tallies['nu-fission-in']

            # Remove coarse energy filter to keep it out of tally arithmetic
            energy_filter = nu_fission_in.find_filter('energy')
            nu_fission_in.remove_filter(energy_filter)

            # Compute chi
            self._xs_tally = self.rxn_rate_tally / nu_fission_in
            super(Chi, self)._compute_xs()

            # Add the coarse energy filter back to the nu-fission tally
            nu_fission_in.filters.append(energy_filter)

        return self._xs_tally

    def get_slice(self, nuclides=[], groups=[]):
        """Build a sliced Chi for the specified nuclides and energy groups.

        This method constructs a new MGXS to encapsulate a subset of the data
        represented by this MGXS. The subset of data to include in the tally
        slice is determined by the nuclides and energy groups specified in
        the input parameters.

        Parameters
        ----------
        nuclides : list of str
            A list of nuclide name strings
            (e.g., ['U-235', 'U-238']; default is [])
        groups : list of Integral
            A list of energy group indices starting at 1 for the high energies
            (e.g., [1, 2, 3]; default is [])

        Returns
        -------
        MGXS
            A new tally which encapsulates the subset of data requested for the
            nuclide(s) and/or energy group(s) requested in the parameters.

        """

        # Temporarily remove energy filter from nu-fission-in since its
        # group structure will work in super MGXS.get_slice(...) method
        nu_fission_in = self.tallies['nu-fission-in']
        energy_filter = nu_fission_in.find_filter('energy')
        nu_fission_in.remove_filter(energy_filter)

        # Call super class method and null out derived tallies
        slice_xs = super(Chi, self).get_slice(nuclides, groups)
        slice_xs._rxn_rate_tally = None
        slice_xs._xs_tally = None

        # Slice energy groups if needed
        if len(groups) != 0:
            filter_bins = []
            for group in groups:
                group_bounds = self.energy_groups.get_group_bounds(group)
                filter_bins.append(group_bounds)
            filter_bins = [tuple(filter_bins)]

            # Slice nu-fission-out tally along energyout filter
            nu_fission_out = slice_xs.tallies['nu-fission-out']
            tally_slice = nu_fission_out.get_slice(filters=['energyout'],
                                                   filter_bins=filter_bins)
            slice_xs._tallies['nu-fission-out'] = tally_slice

        # Add energy filter back to nu-fission-in tallies
        self.tallies['nu-fission-in'].add_filter(energy_filter)
        slice_xs._tallies['nu-fission-in'].add_filter(energy_filter)

        slice_xs.sparse = self.sparse
        return slice_xs

    def merge(self, other):
        """Merge another Chi with this one

        If results have been loaded from a statepoint, then Chi are only
        mergeable along one and only one of energy groups or nuclides.

        Parameters
        ----------
        other : openmc.mgxs.MGXS
            MGXS to merge with this one

        Returns
        -------
        merged_mgxs : openmc.mgxs.MGXS
            Merged MGXS
        """

        if not self.can_merge(other):
            raise ValueError('Unable to merge Chi')

        # Create deep copy of tally to return as merged tally
        merged_mgxs = copy.deepcopy(self)
        merged_mgxs._derived = True
        merged_mgxs._rxn_rate_tally = None
        merged_mgxs._xs_tally = None

        # Merge energy groups
        if self.energy_groups != other.energy_groups:
            merged_groups = self.energy_groups.merge(other.energy_groups)
            merged_mgxs.energy_groups = merged_groups

        # Merge nuclides
        if self.nuclides != other.nuclides:

            # The nuclides must be mutually exclusive
            for nuclide in self.nuclides:
                if nuclide in other.nuclides:
                    msg = 'Unable to merge Chi with shared nuclides'
                    raise ValueError(msg)

            # Concatenate lists of nuclides for the merged MGXS
            merged_mgxs.nuclides = self.nuclides + other.nuclides

        # Merge tallies
        for tally_key in self.tallies:
            merged_tally = self.tallies[tally_key].merge(other.tallies[tally_key])
            merged_mgxs.tallies[tally_key] = merged_tally

        return merged_mgxs

    def get_xs(self, groups='all', subdomains='all', nuclides='all',
               xs_type='macro', order_groups='increasing',
               value='mean', **kwargs):
        """Returns an array of the fission spectrum.

        This method constructs a 2D NumPy array for the requested multi-group
        cross section data data for one or more energy groups and subdomains.

        Parameters
        ----------
        groups : Iterable of Integral or 'all'
            Energy groups of interest. Defaults to 'all'.
        subdomains : Iterable of Integral or 'all'
            Subdomain IDs of interest. Defaults to 'all'.
        nuclides : Iterable of str or 'all' or 'sum'
            A list of nuclide name strings (e.g., ['U-235', 'U-238']). The
            special string 'all' will return the cross sections for all nuclides
            in the spatial domain. The special string 'sum' will return the
            cross section summed over all nuclides. Defaults to 'all'.
        xs_type: {'macro', 'micro'}
            This parameter is not relevant for chi but is included here to
            mirror the parent MGXS.get_xs(...) class method
        order_groups: {'increasing', 'decreasing'}
            Return the cross section indexed according to increasing or
            decreasing energy groups (decreasing or increasing energies).
            Defaults to 'increasing'.
        value : str
            A string for the type of value to return - 'mean', 'std_dev', or
            'rel_err' are accepted. Defaults to 'mean'.

        Returns
        -------
        numpy.ndarray
            A NumPy array of the multi-group cross section indexed in the order
            each group, subdomain and nuclide is listed in the parameters.

        Raises
        ------
        ValueError
            When this method is called before the multi-group cross section is
            computed from tally data.

        """

        cv.check_value('value', value, ['mean', 'std_dev', 'rel_err'])
        cv.check_value('xs_type', xs_type, ['macro', 'micro'])

        filters = []
        filter_bins = []

        # Construct a collection of the domain filter bins
        if not isinstance(subdomains, basestring):
            cv.check_iterable_type('subdomains', subdomains, Integral, max_depth=2)
            for subdomain in subdomains:
                filters.append(self.domain_type)
                filter_bins.append((subdomain,))

        # Construct list of energy group bounds tuples for all requested groups
        if not isinstance(groups, basestring):
            cv.check_iterable_type('groups', groups, Integral)
            for group in groups:
                filters.append('energyout')
                filter_bins.append((self.energy_groups.get_group_bounds(group),))

        # If chi was computed for each nuclide in the domain
        if self.by_nuclide:

            # Get the sum as the fission source weighted average chi for all
            # nuclides in the domain
            if nuclides == 'sum' or nuclides == ['sum']:

                # Retrieve the fission production tallies
                nu_fission_in = self.tallies['nu-fission-in']
                nu_fission_out = self.tallies['nu-fission-out']

                # Sum out all nuclides
                nuclides = self.get_all_nuclides()
                nu_fission_in = nu_fission_in.summation(nuclides=nuclides)
                nu_fission_out = nu_fission_out.summation(nuclides=nuclides)

                # Remove coarse energy filter to keep it out of tally arithmetic
                energy_filter = nu_fission_in.find_filter('energy')
                nu_fission_in.remove_filter(energy_filter)

                # Compute chi and store it as the xs_tally attribute so we can
                # use the generic get_xs(...) method
                xs_tally = nu_fission_out / nu_fission_in

                # Add the coarse energy filter back to the nu-fission tally
                nu_fission_in.filters.append(energy_filter)

                xs = xs_tally.get_values(filters=filters,
                                         filter_bins=filter_bins, value=value)

            # Get chi for all nuclides in the domain
            elif nuclides == 'all':
                nuclides = self.get_all_nuclides()
                xs = self.xs_tally.get_values(filters=filters,
                                              filter_bins=filter_bins,
                                              nuclides=nuclides, value=value)

            # Get chi for user-specified nuclides in the domain
            else:
                cv.check_iterable_type('nuclides', nuclides, basestring)
                xs = self.xs_tally.get_values(filters=filters,
                                              filter_bins=filter_bins,
                                              nuclides=nuclides, value=value)

        # If chi was computed as an average of nuclides in the domain
        else:
            xs = self.xs_tally.get_values(filters=filters,
                                          filter_bins=filter_bins, value=value)

        # Reverse data if user requested increasing energy groups since
        # tally data is stored in order of increasing energies
        if order_groups == 'increasing':

            # Reshape tally data array with separate axes for domain and energy
            if groups == 'all':
                num_groups = self.num_groups
            else:
                num_groups = len(groups)
            num_subdomains = int(xs.shape[0] / num_groups)
            new_shape = (num_subdomains, num_groups) + xs.shape[1:]
            xs = np.reshape(xs, new_shape)

            # Reverse energies to align with increasing energy groups
            xs = xs[:, ::-1, :]

            # Eliminate trivial dimensions
            xs = np.squeeze(xs)
            xs = np.atleast_1d(xs)

        xs = np.nan_to_num(xs)
        return xs

    def get_pandas_dataframe(self, groups='all', nuclides='all',
                             xs_type='macro', summary=None):
        """Build a Pandas DataFrame for the MGXS data.

        This method leverages :meth:`openmc.Tally.get_pandas_dataframe`, but
        renames the columns with terminology appropriate for cross section data.

        Parameters
        ----------
        groups : Iterable of Integral or 'all'
            Energy groups of interest. Defaults to 'all'.
        nuclides : Iterable of str or 'all' or 'sum'
            The nuclides of the cross-sections to include in the dataframe. This
            may be a list of nuclide name strings (e.g., ['U-235', 'U-238']).
            The special string 'all' will include the cross sections for all
            nuclides in the spatial domain. The special string 'sum' will
            include the cross sections summed over all nuclides. Defaults to
            'all'.
        xs_type: {'macro', 'micro'}
            Return macro or micro cross section in units of cm^-1 or barns.
            Defaults to 'macro'.
        summary : None or openmc.Summary
            An optional Summary object to be used to construct columns for
            distribcell tally filters (default is None). The geometric
            information in the Summary object is embedded into a multi-index
            column with a geometric "path" to each distribcell intance.
            NOTE: This option requires the OpenCG Python package.

        Returns
        -------
        pandas.DataFrame
            A Pandas DataFrame for the cross section data.

        Raises
        ------
        ValueError
            When this method is called before the multi-group cross section is
            computed from tally data.

        """

        # Build the dataframe using the parent class method
        df = super(Chi, self).get_pandas_dataframe(groups, nuclides,
                                                   xs_type, summary)

        # If user requested micro cross sections, multiply by the atom
        # densities to cancel out division made by the parent class method
        if xs_type == 'micro':
            if self.by_nuclide:
                densities = self.get_nuclide_densities(nuclides)
            else:
                densities = self.get_nuclide_densities('sum')
            tile_factor = df.shape[0] / len(densities)
            df['mean'] *= np.tile(densities, tile_factor)
            df['std. dev.'] *= np.tile(densities, tile_factor)

        return df<|MERGE_RESOLUTION|>--- conflicted
+++ resolved
@@ -2031,16 +2031,10 @@
         slice_xs.sparse = self.sparse
         return slice_xs
 
-<<<<<<< HEAD
-    def get_xs(self, in_groups='all', out_groups='all', subdomains='all',
-               nuclides='all', moment='all', xs_type='macro',
-               order_groups='increasing', value='mean'):
-=======
     def get_xs(self, in_groups='all', out_groups='all',
-               subdomains='all', nuclides='all', xs_type='macro',
-               order_groups='increasing', row_column='inout',
-               value='mean', **kwargs):
->>>>>>> 5eff2f81
+               subdomains='all', nuclides='all', moment='all',
+               xs_type='macro', order_groups='increasing',
+               row_column='inout', value='mean', **kwargs):
         """Returns an array of multi-group cross sections.
 
         This method constructs a 2D NumPy array for the requested scattering
