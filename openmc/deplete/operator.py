--- conflicted
+++ resolved
@@ -130,13 +130,6 @@
         self.geometry = geometry
         self.diff_burnable_mats = diff_burnable_mats
 
-<<<<<<< HEAD
-=======
-        if self.prev_res is not None:
-            # Reload volumes into geometry
-            self.prev_results[-1].transfer_volumes(geometry)
-
->>>>>>> 21fd9a8a
         # Differentiate burnable materials with multiple instances
         if self.diff_burnable_mats:
             self._differentiate_burnable_mats()
@@ -150,7 +143,7 @@
         self._mat_index_map = {
             lm: self.burnable_mats.index(lm) for lm in self.local_mats}
 
-        if prev_results is not None:
+        if self.prev_res is not None:
             # Reload volumes into geometry
             prev_results[-1].transfer_volumes(geometry)
 
