--- conflicted
+++ resolved
@@ -432,18 +432,13 @@
   src/tallies/trigger_header.F90
 )
 set(LIBOPENMC_CXX_SRC
-<<<<<<< HEAD
-  src/error.h
-  src/hdf5_interface.h
-  src/math_functions.h
-  src/math_functions.cpp
-=======
   src/initialize.cpp
   src/finalize.cpp
   src/hdf5_interface.cpp
+  src/math_functions.h
+  src/math_functions.cpp
   src/message_passing.cpp
   src/plot.cpp
->>>>>>> 7a67ec02
   src/random_lcg.cpp
   src/simulation.cpp
   src/state_point.cpp
