--- conflicted
+++ resolved
@@ -783,17 +783,6 @@
         ! Open source file 
         call sp % file_open(filename, 'r', serial = .false.)
 
-<<<<<<< HEAD
-      else
-
-#ifdef MPI
-      ! Open file determined form initialization in parallel, but only if MPI
-      ! We will compute the position where the source begins
-      call sp % file_open(path_source_point, 'r', serial = .false.)
-#endif
-
-=======
->>>>>>> 78865f2f
       end if
 
       ! Write out source
