--- conflicted
+++ resolved
@@ -31,39 +31,15 @@
 
     ! Set up file name
     filename = trim(path_output) // 'particle_' // trim(to_str(current_batch)) &
-         // '_' // trim(to_str(current_work))
+         // '_' // trim(to_str(p % id))
 #ifdef HDF5
     filename = trim(filename) // '.h5'
 #else
     filename = trim(filename) // '.binary'
 #endif
 
-<<<<<<< HEAD
     ! Create file
     call pr % file_create(filename)
-=======
-  end subroutine write_particle_restart
-
-#ifdef HDF5
-
-!===============================================================================
-! WRITE_PARTICLE_RESTART_HDF5
-!===============================================================================
-
-  subroutine write_particle_restart_hdf5(p)
-
-    type(Particle), intent(in) :: p
-
-    character(MAX_FILE_LEN) :: filename
-    type(Bank), pointer     :: src => null()
-
-    ! set up file name
-    filename = trim(path_output) // 'particle_' // trim(to_str(current_batch)) &
-         // '_' // trim(to_str(p % id)) // '.h5'
-
-    ! create hdf5 file
-    call h5fcreate_f(filename, H5F_ACC_TRUNC_F, hdf5_particle_file, hdf5_err)
->>>>>>> 9be2cc79
 
     ! Get information about source particle
     src => source_bank(current_work)
@@ -84,48 +60,6 @@
     ! Close file
     call pr % file_close()
 
-<<<<<<< HEAD
   end subroutine write_particle_restart
-=======
-!===============================================================================
-! WRITE_PARTICLE_RESTART_BINARY
-!===============================================================================
-
-  subroutine write_particle_restart_binary(p)
-
-    type(Particle), intent(in) :: p
-
-    character(MAX_FILE_LEN) :: filename
-    type(Bank), pointer     :: src => null()
-
-    ! set up file name
-    filename = trim(path_output) // 'particle_' // trim(to_str(current_batch)) &
-         // '_' // trim(to_str(p % id)) // '.binary'
-
-    ! create hdf5 file
-    open(UNIT=UNIT_PARTICLE, FILE=filename, STATUS='replace', &
-         ACCESS='stream')
-
-    ! get information about source particle
-    src => source_bank(current_work)
-
-    ! write data to file
-    write(UNIT_PARTICLE) FILETYPE_PARTICLE_RESTART
-    write(UNIT_PARTICLE) REVISION_PARTICLE_RESTART
-    write(UNIT_PARTICLE) current_batch
-    write(UNIT_PARTICLE) gen_per_batch
-    write(UNIT_PARTICLE) current_gen
-    write(UNIT_PARTICLE) n_particles
-    write(UNIT_PARTICLE) p % id
-    write(UNIT_PARTICLE) src % wgt
-    write(UNIT_PARTICLE) src % E
-    write(UNIT_PARTICLE) src % xyz
-    write(UNIT_PARTICLE) src % uvw
-
-    ! close hdf5 file
-    close(UNIT_PARTICLE)
-
-  end subroutine write_particle_restart_binary
->>>>>>> 9be2cc79
 
 end module particle_restart_write