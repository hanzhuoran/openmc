--- conflicted
+++ resolved
@@ -156,16 +156,11 @@
        ! =======================================================================
        ! DETERMINE SCORING BIN COMBINATION
 
-<<<<<<< HEAD
-       call get_scoring_bins(analog_tallies(i), found_bin)
-       if (.not. found_bin) cycle
-=======
-       call get_scoring_bins(analog_tallies(curr_ptr % data), bins, found_bin)
+       call get_scoring_bins(analog_tallies(curr_ptr % data), found_bin)
        if (.not. found_bin) then
          curr_ptr => curr_ptr % next
          cycle
        end if
->>>>>>> 905257e7
 
        ! =======================================================================
        ! CALCULATE SCORES AND ACCUMULATE TALLY
@@ -522,31 +517,20 @@
        ! Check if this tally has a mesh filter -- if so, we treat it separately
        ! since multiple bins can be scored to with a single track
        
-<<<<<<< HEAD
        if (t % find_filter(FILTER_MESH) > 0) then
-          call score_tl_on_mesh(tracklength_tallies(i), distance)
-=======
-       if (t % n_filter_bins(FILTER_MESH) > 0) then
           call score_tl_on_mesh(tracklength_tallies(curr_ptr % data), distance)
           curr_ptr => curr_ptr % next ! select next tally
->>>>>>> 905257e7
           cycle
        end if
 
        ! =======================================================================
        ! DETERMINE SCORING BIN COMBINATION
 
-<<<<<<< HEAD
-       call get_scoring_bins(tracklength_tallies(i), found_bin)
-       if (.not. found_bin) cycle
-=======
-       call get_scoring_bins(tracklength_tallies(curr_ptr % data), bins, &
-                             found_bin)
+       call get_scoring_bins(tracklength_tallies(curr_ptr % data), found_bin)
        if (.not. found_bin) then
          curr_ptr => curr_ptr % next
          cycle
        end if
->>>>>>> 905257e7
 
        ! =======================================================================
        ! CALCULATE SCORES AND ACCUMULATE TALLY
@@ -1203,16 +1187,10 @@
     type(StructuredMesh), pointer :: m => null()
     type(ListInt), pointer :: curr_ptr => null()
 
-<<<<<<< HEAD
-    do i = 1, n_current_tallies
-=======
-    bins = 1
-
     ! set current pointer to active current tallies
     curr_ptr => active_current_tallies
 
     TALLY_LOOP: do while (associated(curr_ptr))
->>>>>>> 905257e7
        ! Copy starting and ending location of particle
        xyz0 = p % last_xyz
        xyz1 = p % coord0 % xyz
@@ -1252,16 +1230,11 @@
        if (j > 0) then
           n = t % filters(j) % n_bins
           ! check if energy of the particle is within energy bins
-<<<<<<< HEAD
           if (p % E < t % filters(j) % real_bins(1) .or. &
-               p % E > t % filters(j) % real_bins(n + 1)) cycle
-=======
-          if (p % E < t % energy_in(1) .or. &
-               p % E > t % energy_in(n + 1)) then
+               p % E > t % filters(j) % real_bins(n + 1)) then
             curr_ptr => curr_ptr % next ! select next tally
             cycle
           end if
->>>>>>> 905257e7
 
           ! search to find incoming energy bin
           t % matching_bins(j) = binary_search(t % filters(j) % real_bins, &
