--- conflicted
+++ resolved
@@ -12,13 +12,9 @@
   use input_xml,        only: read_input_xml, read_cross_sections_xml,         &
                               cells_in_univ_dict, read_plots_xml
   use output,           only: title, header, write_summary, print_version,     &
-<<<<<<< HEAD
-                              print_usage, write_xs_summary, print_plot
-  use output_interface, only: file_open, file_close, read_data
-=======
                               print_usage, write_xs_summary, print_plot,       &
                               write_message
->>>>>>> c03da911
+  use output_interface, only: file_open, file_close, read_data
   use random_lcg,       only: initialize_prng
   use source,           only: initialize_source
   use state_point,      only: load_state_point
