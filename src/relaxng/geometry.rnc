--- conflicted
+++ resolved
@@ -23,11 +23,6 @@
 
   & element lattice {
     (element id { xsd:int } | attribute id { xsd:int }) &
-<<<<<<< HEAD
-=======
-    (element type { ( "rect" | "rectangle" | "rectangular" | "hexagonal" ) } | 
-     attribute type { ( "rect" | "rectangle" | "rectangular" | "hexagonal" ) })? &
->>>>>>> de2e293c
     (element dimension { list { xsd:positiveInteger+ } } | 
       attribute dimension { list { xsd:positiveInteger+ } }) &
     (element lower_left { list { xsd:double+ } } | attribute lower_left { list { xsd:double+ } }) &
