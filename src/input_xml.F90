module input_xml

  use cmfd_input,       only: configure_cmfd
  use constants
  use dict_header,      only: DictIntInt, ElemKeyValueCI
  use distribution_multivariate
  use distribution_univariate
  use endf,             only: reaction_name
  use energy_grid,      only: grid_method, n_log_bins
  use error,            only: fatal_error, warning
  use geometry_header,  only: Cell, Lattice, RectLattice, HexLattice
  use global
  use list_header,      only: ListChar, ListInt, ListReal
  use mesh_header,      only: RegularMesh
  use output,           only: write_message
  use plot_header
  use random_lcg,       only: prn, seed
  use surface_header
  use stl_vector,       only: VectorInt
  use simple_string,    only: to_lower, to_str, starts_with, ends_with
  use string,           only: str_to_int, str_to_real, tokenize
  use tally_header,     only: TallyObject, TallyFilter
  use tally_initialize, only: add_tallies
  use xml_interface

  implicit none
  save

  type(DictIntInt) :: cells_in_univ_dict ! Used to count how many cells each
                                         ! universe contains

contains

!===============================================================================
! READ_INPUT_XML calls each of the separate subroutines for reading settings,
! geometry, materials, and tallies.
!===============================================================================

  subroutine read_input_xml()

    call read_settings_xml()
    if (run_mode /= MODE_PLOTTING) then
      if (run_CE) then
        call read_ce_cross_sections_xml()
      else
        call read_mg_cross_sections_xml()
      end if
    end if
    call read_geometry_xml()
    call read_materials_xml()
    call read_tallies_xml()
    if (cmfd_run) call configure_cmfd()

  end subroutine read_input_xml

!===============================================================================
! READ_SETTINGS_XML reads data from a settings.xml file and parses it, checking
! for errors and placing properly-formatted data in the right data structures
!===============================================================================

  subroutine read_settings_xml()

    character(MAX_LINE_LEN) :: temp_str
    integer :: i
    integer :: n
    integer :: temp_int
    integer :: temp_int_array3(3)
    integer, allocatable :: temp_int_array(:)
    integer(8) :: temp_long
    real(8), allocatable :: temp_real(:)
    integer :: n_tracks
    logical :: file_exists
    character(MAX_FILE_LEN) :: env_variable
    character(MAX_WORD_LEN) :: type
    character(MAX_LINE_LEN) :: filename
    type(Node), pointer :: doc            => null()
    type(Node), pointer :: node_mode      => null()
    type(Node), pointer :: node_source    => null()
    type(Node), pointer :: node_space     => null()
    type(Node), pointer :: node_angle     => null()
    type(Node), pointer :: node_dist      => null()
    type(Node), pointer :: node_cutoff    => null()
    type(Node), pointer :: node_entropy   => null()
    type(Node), pointer :: node_ufs       => null()
    type(Node), pointer :: node_sp        => null()
    type(Node), pointer :: node_output    => null()
    type(Node), pointer :: node_verb      => null()
    type(Node), pointer :: node_res_scat  => null()
    type(Node), pointer :: node_scatterer => null()
    type(Node), pointer :: node_trigger   => null()
    type(Node), pointer :: node_keff_trigger => null()
    type(NodeList), pointer :: node_scat_list => null()
    type(NodeList), pointer :: node_source_list => null()

    ! Display output message
    call write_message("Reading settings XML file...", 5)

    ! Check if settings.xml exists
    filename = trim(path_input) // "settings.xml"
    inquire(FILE=filename, EXIST=file_exists)
    if (.not. file_exists) then
      call fatal_error("Settings XML file '" // trim(filename) // "' does not &
           &exist! In order to run OpenMC, you first need a set of input files;&
           & at a minimum, this includes settings.xml, geometry.xml, and &
           &materials.xml. Please consult the user's guide at &
           &http://mit-crpg.github.io/openmc for further information.")
    end if

    ! Parse settings.xml file
    call open_xmldoc(doc, filename)

    ! Find if a multi-group or continuous-energy simulation is desired
    if (check_for_node(doc, "energy_mode")) then
      call get_node_value(doc, "energy_mode", temp_str)
      temp_str = trim(to_lower(temp_str))
      if (temp_str == "mg" .or. temp_str == "multi-group") then
        run_CE = .false.
      else if (temp_str == "ce" .or. temp_str == "continuous-energy") then
        run_CE = .true.
      end if
    end if

    ! Find cross_sections.xml file -- the first place to look is the
    ! settings.xml file. If no file is found there, then we check the
    ! CROSS_SECTIONS environment variable
    if (run_mode /= MODE_PLOTTING) then
      if (.not. check_for_node(doc, "cross_sections") .and. &
           run_mode /= MODE_PLOTTING) then
        ! No cross_sections.xml file specified in settings.xml, check
        ! environment variable
        if (run_CE) then
          call get_environment_variable("CROSS_SECTIONS", env_variable)
          if (len_trim(env_variable) == 0) then
            call fatal_error("No cross_sections.xml file was specified in &
                 &settings.xml or in the CROSS_SECTIONS environment variable. &
                 &OpenMC needs such a file to identify where to &
                 &find ACE cross section libraries. Please consult the user's &
                 &guide at http://mit-crpg.github.io/openmc for information on &
                 &how to set up ACE cross section libraries.")
          else
            path_cross_sections = trim(env_variable)
          end if
        else
          call get_environment_variable("MG_CROSS_SECTIONS", env_variable)
          if (len_trim(env_variable) == 0) then
            call fatal_error("No cross_sections.xml file was specified in &
                 &settings.xml or in the MG_CROSS_SECTIONS environment variable. &
                 &OpenMC needs such a file to identify where to &
                 &find the cross section libraries. Please consult the user's &
                 &guide at http://mit-crpg.github.io/openmc for information on &
                 &how to set up the cross section libraries.")
          else
            path_cross_sections = trim(env_variable)
          end if
        end if
      else
        call get_node_value(doc, "cross_sections", path_cross_sections)
      end if
    end if

    if (.not. run_CE) then
      ! Scattering Treatments
      if (check_for_node(doc, "max_order")) then
        call get_node_value(doc, "max_order", max_order)
      else
        ! Set to default of largest int, which means to use whatever is contained in library
        max_order = huge(0)
      end if
    else
      max_order = 0
    end if

    ! Set output directory if a path has been specified on the <output_path>
    ! element
    if (check_for_node(doc, "output_path")) then
      call get_node_value(doc, "output_path", path_output)
      if (.not. ends_with(path_output, "/")) &
           path_output = trim(path_output) // "/"
    end if

    ! Check for a trigger node and get trigger information
    if (check_for_node(doc, "trigger")) then
      call get_node_ptr(doc, "trigger", node_trigger)

      ! Check if trigger(s) are to be turned on
      call get_node_value(node_trigger, "active", temp_str)
      temp_str = trim(to_lower(temp_str))

      if (temp_str == 'true' .or. temp_str == '1') then
        trigger_on = .true.
      elseif (temp_str == 'false' .or. temp_str == '0') then
        trigger_on = .false.
      else
        call fatal_error("Unrecognized trigger active: " // temp_str)
      end if

      if (trigger_on) then

        if (check_for_node(node_trigger, "max_batches") )then
          call get_node_value(node_trigger, "max_batches", n_max_batches)
        else
          call fatal_error("The max_batches must be specified with triggers")
        end if

        ! Get the batch interval to check triggers
        if (.not. check_for_node(node_trigger, "batch_interval"))then
          pred_batches = .true.
        else
          call get_node_value(node_trigger, "batch_interval", temp_int)
          n_batch_interval = temp_int
          if (n_batch_interval <= 0) then
            call fatal_error("The batch interval must be greater than zero")
          end if
        end if
      end if
    end if

    ! Make sure that either eigenvalue or fixed source was specified
    if (.not.check_for_node(doc, "eigenvalue") .and. &
         .not.check_for_node(doc, "fixed_source")) then
      call fatal_error("<eigenvalue> or <fixed_source> not specified.")
    end if

    ! Eigenvalue information
    if (check_for_node(doc, "eigenvalue")) then
      ! Set run mode
      if (run_mode == NONE) run_mode = MODE_EIGENVALUE

      ! Get pointer to eigenvalue XML block
      call get_node_ptr(doc, "eigenvalue", node_mode)

      ! Check number of particles
      if (.not.check_for_node(node_mode, "particles")) then
        call fatal_error("Need to specify number of particles per generation.")
      end if

      ! Get number of particles
      call get_node_value(node_mode, "particles", temp_long)

      ! If the number of particles was specified as a command-line argument, we
      ! don't set it here
      if (n_particles == 0) n_particles = temp_long

      ! Get number of basic batches
      call get_node_value(node_mode, "batches", n_batches)
      if (.not. trigger_on) then
        n_max_batches = n_batches
      end if

      ! Get number of inactive batches
      call get_node_value(node_mode, "inactive", n_inactive)
      n_active = n_batches - n_inactive
      if (check_for_node(node_mode, "generations_per_batch")) then
        call get_node_value(node_mode, "generations_per_batch", gen_per_batch)
      end if

      ! Allocate array for batch keff and entropy
      allocate(k_generation(n_max_batches*gen_per_batch))
      allocate(entropy(n_max_batches*gen_per_batch))
      entropy = ZERO

      ! Get the trigger information for keff
      if (check_for_node(node_mode, "keff_trigger")) then
        call get_node_ptr(node_mode, "keff_trigger", node_keff_trigger)

        if (check_for_node(node_keff_trigger, "type")) then
          call get_node_value(node_keff_trigger, "type", temp_str)
          temp_str = trim(to_lower(temp_str))

          select case (temp_str)
          case ('std_dev')
            keff_trigger % trigger_type = STANDARD_DEVIATION
          case ('variance')
            keff_trigger % trigger_type = VARIANCE
          case ('rel_err')
            keff_trigger % trigger_type = RELATIVE_ERROR
          case default
            call fatal_error("Unrecognized keff trigger type " // temp_str)
          end select

        else
          call fatal_error("Specify keff trigger type in settings XML")
        end if

        if (check_for_node(node_keff_trigger, "threshold")) then
          call get_node_value(node_keff_trigger, "threshold", &
               keff_trigger % threshold)
        else
          call fatal_error("Specify keff trigger threshold in settings XML")
        end if
      end if
    end if

    ! Fixed source calculation information
    if (check_for_node(doc, "fixed_source")) then
      ! Set run mode
      if (run_mode == NONE) run_mode = MODE_FIXEDSOURCE

      ! Get pointer to fixed_source XML block
      call get_node_ptr(doc, "fixed_source", node_mode)

      ! Check number of particles
      if (.not.check_for_node(node_mode, "particles")) then
        call fatal_error("Need to specify number of particles per batch.")
      end if

      ! Get number of particles
      call get_node_value(node_mode, "particles", temp_long)

      ! If the number of particles was specified as a command-line argument, we
      ! don't set it here
      if (n_particles == 0) n_particles = temp_long

      ! Copy batch information
      call get_node_value(node_mode, "batches", n_batches)
      if (.not. trigger_on) then
        n_max_batches = n_batches
      end if
      n_active = n_batches
      n_inactive    = 0
      gen_per_batch = 1
    end if

    ! Check number of active batches, inactive batches, and particles
    if (n_active <= 0) then
      call fatal_error("Number of active batches must be greater than zero.")
    elseif (n_inactive < 0) then
      call fatal_error("Number of inactive batches must be non-negative.")
    elseif (n_particles <= 0) then
      call fatal_error("Number of particles must be greater than zero.")
    end if

    ! Copy random number seed if specified
    if (check_for_node(doc, "seed")) call get_node_value(doc, "seed", seed)

    ! Energy grid methods
    if (check_for_node(doc, "energy_grid")) then
      call get_node_value(doc, "energy_grid", temp_str)
    else
      temp_str = 'logarithm'
    end if
    select case (trim(temp_str))
    case ('nuclide')
      grid_method = GRID_NUCLIDE
    case ('material-union', 'union')
      grid_method = GRID_MAT_UNION
      if (trim(temp_str) == 'union') &
           call warning('Energy grids will be unionized by material.  Global&
           & energy grid unionization is no longer an allowed option.')
    case ('logarithm', 'logarithmic', 'log')
      grid_method = GRID_LOGARITHM
    case default
      call fatal_error("Unknown energy grid method: " // trim(temp_str))
    end select

    ! Number of bins for logarithmic grid
    if (check_for_node(doc, "log_grid_bins")) then
      call get_node_value(doc, "log_grid_bins", n_log_bins)
      if (n_log_bins < 1) then
        call fatal_error("Number of bins for logarithmic grid must be &
             &greater than zero.")
      end if
    else
      n_log_bins = 8000
    end if

    ! Verbosity
    if (check_for_node(doc, "verbosity")) then
      call get_node_ptr(doc, "verbosity", node_verb)
      call get_node_value(node_verb, "value", verbosity)
    end if

    ! Number of OpenMP threads
    if (check_for_node(doc, "threads")) then
#ifdef _OPENMP
      if (n_threads == NONE) then
        call get_node_value(doc, "threads", n_threads)
        if (n_threads < 1) then
          call fatal_error("Invalid number of threads: " // to_str(n_threads))
        end if
        call omp_set_num_threads(n_threads)
      end if
#else
      if (master) call warning("Ignoring number of threads.")
#endif
    end if

    ! ==========================================================================
    ! EXTERNAL SOURCE

    ! Get point to list of <source> elements and make sure there is at least one
    call get_node_list(doc, "source", node_source_list)
    n = get_list_size(node_source_list)
    if (n == 0) call fatal_error("No source specified in settings XML file.")

    ! Allocate array for sources
    allocate(external_source(n))

    ! Read each source
    do i = 1, n
      ! Get pointer to source
      call get_list_item(node_source_list, i, node_source)

<<<<<<< HEAD
      ! Check if source file exists
      inquire(FILE=path_source, EXIST=file_exists)
      if (.not. file_exists) then
        call fatal_error("Binary source file '" // trim(path_source) &
             // "' does not exist!")
=======
      ! Check if we want to write out source
      if (check_for_node(node_source, "write_initial")) then
        call get_node_value(node_source, "write_initial", temp_str)
        temp_str = to_lower(temp_str)
        if (trim(temp_str) == 'true' .or. trim(temp_str) == '1') &
             write_initial_source = .true.
>>>>>>> 6efefcac
      end if

      ! Check for source strength
      if (check_for_node(node_source, "strength")) then
        call get_node_value(node_source, "strength", external_source(i)%strength)
      else
        external_source(i)%strength = ONE
      end if

<<<<<<< HEAD
      ! Spatial distribution for external source
      if (check_for_node(node_source, "space")) then

        ! Get pointer to spatial distribution
        call get_node_ptr(node_source, "space", node_dist)

        ! Check for type of spatial distribution
        type = ''
        if (check_for_node(node_dist, "type")) &
             call get_node_value(node_dist, "type", type)
        select case (to_lower(type))
        case ('box')
          external_source % type_space = SRC_SPACE_BOX
          coeffs_reqd = 6
        case ('fission')
          external_source % type_space = SRC_SPACE_FISSION
          coeffs_reqd = 6
        case ('point')
          external_source % type_space = SRC_SPACE_POINT
          coeffs_reqd = 3
        case default
          call fatal_error("Invalid spatial distribution for external source: "&
               // trim(type))
        end select
=======
      ! Check for external source file
      if (check_for_node(node_source, "file")) then
        ! Copy path of source file
        call get_node_value(node_source, "file", path_source)
>>>>>>> 6efefcac

        ! Check if source file exists
        inquire(FILE=path_source, EXIST=file_exists)
        if (.not. file_exists) then
          call fatal_error("Binary source file '" // trim(path_source) &
               &// "' does not exist!")
        end if

      else

<<<<<<< HEAD
      ! Determine external source angular distribution
      if (check_for_node(node_source, "angle")) then

        ! Get pointer to angular distribution
        call get_node_ptr(node_source, "angle", node_dist)

        ! Check for type of angular distribution
        type = ''
        if (check_for_node(node_dist, "type")) &
             call get_node_value(node_dist, "type", type)
        select case (to_lower(type))
        case ('isotropic')
          external_source % type_angle = SRC_ANGLE_ISOTROPIC
          coeffs_reqd = 0
        case ('monodirectional')
          external_source % type_angle = SRC_ANGLE_MONO
          coeffs_reqd = 3
        case ('tabular')
          external_source % type_angle = SRC_ANGLE_TABULAR
        case default
          call fatal_error("Invalid angular distribution for external source: "&
               // trim(type))
        end select
=======
        ! Spatial distribution for external source
        if (check_for_node(node_source, "space")) then

          ! Get pointer to spatial distribution
          call get_node_ptr(node_source, "space", node_space)

          ! Check for type of spatial distribution
          type = ''
          if (check_for_node(node_space, "type")) &
               call get_node_value(node_space, "type", type)
          select case (to_lower(type))
          case ('cartesian')
            allocate(CartesianIndependent :: external_source(i)%space)

          case ('box')
            allocate(SpatialBox :: external_source(i)%space)

          case ('fission')
            allocate(SpatialBox :: external_source(i)%space)
            select type(space => external_source(i)%space)
            type is (SpatialBox)
              space%only_fissionable = .true.
            end select

          case ('point')
            allocate(SpatialPoint :: external_source(i)%space)

          case default
            call fatal_error("Invalid spatial distribution for external source: "&
                 // trim(type))
          end select

          select type (space => external_source(i)%space)
          type is (CartesianIndependent)
            ! Read distribution for x coordinate
            if (check_for_node(node_space, "x")) then
              call get_node_ptr(node_space, "x", node_dist)
              call distribution_from_xml(space%x, node_dist)
            else
              allocate(Discrete :: space%x)
              select type (dist => space%x)
              type is (Discrete)
                allocate(dist%x(1), dist%p(1))
                dist%x(1) = ZERO
                dist%p(1) = ONE
              end select
            end if

            ! Read distribution for y coordinate
            if (check_for_node(node_space, "y")) then
              call get_node_ptr(node_space, "y", node_dist)
              call distribution_from_xml(space%y, node_dist)
            else
              allocate(Discrete :: space%y)
              select type (dist => space%y)
              type is (Discrete)
                allocate(dist%x(1), dist%p(1))
                dist%x(1) = ZERO
                dist%p(1) = ONE
              end select
            end if

            if (check_for_node(node_space, "z")) then
              call get_node_ptr(node_space, "z", node_dist)
              call distribution_from_xml(space%z, node_dist)
            else
              allocate(Discrete :: space%z)
              select type (dist => space%z)
              type is (Discrete)
                allocate(dist%x(1), dist%p(1))
                dist%x(1) = ZERO
                dist%p(1) = ONE
              end select
            end if

          type is (SpatialBox)
            ! Make sure correct number of parameters are given
            if (get_arraysize_double(node_space, "parameters") /= 6) then
              call fatal_error('Box/fission spatial source must have &
                   &six parameters specified.')
            end if

            ! Read lower-right/upper-left coordinates
            allocate(temp_real(6))
            call get_node_array(node_space, "parameters", temp_real)
            space%lower_left(:) = temp_real(1:3)
            space%upper_right(:) = temp_real(4:6)
            deallocate(temp_real)

          type is (SpatialPoint)
            ! Make sure correct number of parameters are given
            if (get_arraysize_double(node_space, "parameters") /= 3) then
              call fatal_error('Point spatial source must have &
                   &three parameters specified.')
            end if

            ! Read location of point source
            allocate(temp_real(3))
            call get_node_array(node_space, "parameters", temp_real)
            space%xyz(:) = temp_real
            deallocate(temp_real)

          end select
>>>>>>> 6efefcac

        else
          call fatal_error("No spatial distribution specified for external &
               &source.")
        end if

        ! Determine external source angular distribution
        if (check_for_node(node_source, "angle")) then

<<<<<<< HEAD
      ! Determine external source energy distribution
      if (check_for_node(node_source, "energy")) then

        ! Get pointer to energy distribution
        call get_node_ptr(node_source, "energy", node_dist)

        ! Check for type of energy distribution
        type = ''
        if (check_for_node(node_dist, "type")) &
             call get_node_value(node_dist, "type", type)
        select case (to_lower(type))
        case ('monoenergetic')
          external_source % type_energy = SRC_ENERGY_MONO
          coeffs_reqd = 1
        case ('maxwell')
          external_source % type_energy = SRC_ENERGY_MAXWELL
          coeffs_reqd = 1
        case ('watt')
          external_source % type_energy = SRC_ENERGY_WATT
          coeffs_reqd = 2
        case ('tabular')
          external_source % type_energy = SRC_ENERGY_TABULAR
        case default
          call fatal_error("Invalid energy distribution for external source: " &
               // trim(type))
        end select
=======
          ! Get pointer to angular distribution
          call get_node_ptr(node_source, "angle", node_angle)

          ! Check for type of angular distribution
          type = ''
          if (check_for_node(node_angle, "type")) &
               call get_node_value(node_angle, "type", type)
          select case (to_lower(type))
          case ('isotropic')
            allocate(Isotropic :: external_source(i)%angle)

          case ('monodirectional')
            allocate(Monodirectional :: external_source(i)%angle)

          case ('mu-phi')
            allocate(PolarAzimuthal :: external_source(i)%angle)

          case default
            call fatal_error("Invalid angular distribution for external source: "&
                 // trim(type))
          end select

          ! Read reference directional unit vector
          if (check_for_node(node_angle, "reference_uvw")) then
            n = get_arraysize_double(node_angle, "reference_uvw")
            if (n /= 3) then
              call fatal_error('Angular distribution reference direction must have &
                   &three parameters specified.')
            end if
            call get_node_array(node_angle, "reference_uvw", &
                 external_source(i)%angle%reference_uvw)
          else
            ! By default, set reference unit vector to be positive z-direction
            external_source(i)%angle%reference_uvw(:) = [ZERO, ZERO, ONE]
          end if

          ! Read parameters for angle distribution
          select type (angle => external_source(i)%angle)
          type is (Monodirectional)
            call get_node_array(node_angle, "reference_uvw", &
                 external_source(i)%angle%reference_uvw)

          type is (PolarAzimuthal)
            if (check_for_node(node_angle, "mu")) then
              call get_node_ptr(node_angle, "mu", node_dist)
              call distribution_from_xml(angle%mu, node_dist)
            else
              allocate(Uniform :: angle%mu)
              select type (mu => angle%mu)
              type is (Uniform)
                mu%a = -ONE
                mu%b = ONE
              end select
            end if

            if (check_for_node(node_angle, "phi")) then
              call get_node_ptr(node_angle, "phi", node_dist)
              call distribution_from_xml(angle%phi, node_dist)
            else
              allocate(Uniform :: angle%phi)
              select type (phi => angle%phi)
              type is (Uniform)
                phi%a = ZERO
                phi%b = TWO*PI
              end select
            end if
          end select
>>>>>>> 6efefcac

        else
          ! Set default angular distribution isotropic
          allocate(Isotropic :: external_source(i)%angle)
          external_source(i)%angle%reference_uvw(:) = [ZERO, ZERO, ONE]
        end if

        ! Determine external source energy distribution
        if (check_for_node(node_source, "energy")) then
          call get_node_ptr(node_source, "energy", node_dist)
          call distribution_from_xml(external_source(i)%energy, node_dist)
        else
          ! Default to a Watt spectrum with parameters 0.988 MeV and 2.249 MeV^-1
          allocate(Watt :: external_source(i)%energy)
          select type(energy => external_source(i)%energy)
          type is (Watt)
            energy%a = 0.988_8
            energy%b = 2.249_8
          end select
        end if
      end if
    end do

    ! Survival biasing
    if (check_for_node(doc, "survival_biasing")) then
      call get_node_value(doc, "survival_biasing", temp_str)
      temp_str = to_lower(temp_str)
      if (trim(temp_str) == 'true' .or. trim(temp_str) == '1') &
           survival_biasing = .true.
    end if

    ! Probability tables
    if (check_for_node(doc, "ptables")) then
      call get_node_value(doc, "ptables", temp_str)
      temp_str = to_lower(temp_str)
      if (trim(temp_str) == 'false' .or. trim(temp_str) == '0') &
           urr_ptables_on = .false.
    end if

    ! Cutoffs
    if (check_for_node(doc, "cutoff")) then
      call get_node_ptr(doc, "cutoff", node_cutoff)
      call get_node_value(node_cutoff, "weight", weight_cutoff)
      call get_node_value(node_cutoff, "weight_avg", weight_survive)
    end if

    ! Particle trace
    if (check_for_node(doc, "trace")) then
      call get_node_array(doc, "trace", temp_int_array3)
      trace_batch    = temp_int_array3(1)
      trace_gen      = temp_int_array3(2)
      trace_particle = int(temp_int_array3(3), 8)
    end if

    ! Particle tracks
    if (check_for_node(doc, "track")) then
      ! Make sure that there are three values per particle
      n_tracks = get_arraysize_integer(doc, "track")
      if (mod(n_tracks, 3) /= 0) then
        call fatal_error("Number of integers specified in 'track' is not &
             &divisible by 3.  Please provide 3 integers per particle to be &
             &tracked.")
      end if

      ! Allocate space and get list of tracks
      allocate(temp_int_array(n_tracks))
      call get_node_array(doc, "track", temp_int_array)

      ! Reshape into track_identifiers
      allocate(track_identifiers(3, n_tracks/3))
      track_identifiers = reshape(temp_int_array, [3, n_tracks/3])
    end if

    ! Shannon Entropy mesh
    if (check_for_node(doc, "entropy")) then

      ! Get pointer to entropy node
      call get_node_ptr(doc, "entropy", node_entropy)

      ! Check to make sure enough values were supplied
      if (get_arraysize_double(node_entropy, "lower_left") /= 3) then
        call fatal_error("Need to specify (x,y,z) coordinates of lower-left &
             &corner of Shannon entropy mesh.")
      elseif (get_arraysize_double(node_entropy, "upper_right") /= 3) then
        call fatal_error("Need to specify (x,y,z) coordinates of upper-right &
             &corner of Shannon entropy mesh.")
      end if

      ! Allocate mesh object and coordinates on mesh
      allocate(entropy_mesh)
      allocate(entropy_mesh % lower_left(3))
      allocate(entropy_mesh % upper_right(3))
      allocate(entropy_mesh % width(3))

      ! Copy values
      call get_node_array(node_entropy, "lower_left", &
           entropy_mesh % lower_left)
      call get_node_array(node_entropy, "upper_right", &
           entropy_mesh % upper_right)

      ! Check on values provided
      if (.not. all(entropy_mesh % upper_right > entropy_mesh % lower_left)) &
           &then
        call fatal_error("Upper-right coordinate must be greater than &
             &lower-left coordinate for Shannon entropy mesh.")
      end if

      ! Check if dimensions were specified -- if not, they will be calculated
      ! automatically upon first entry into shannon_entropy
      if (check_for_node(node_entropy, "dimension")) then

        ! If so, make sure proper number of values were given
        if (get_arraysize_integer(node_entropy, "dimension") /= 3) then
          call fatal_error("Dimension of entropy mesh must be given as three &
               &integers.")
        end if

        ! Allocate dimensions
        entropy_mesh % n_dimension = 3
        allocate(entropy_mesh % dimension(3))

        ! Copy dimensions
        call get_node_array(node_entropy, "dimension", entropy_mesh % dimension)

        ! Calculate width
        entropy_mesh % width = (entropy_mesh % upper_right - &
             entropy_mesh % lower_left) / entropy_mesh % dimension

      end if

      ! Turn on Shannon entropy calculation
      entropy_on = .true.
    end if

    ! Uniform fission source weighting mesh
    if (check_for_node(doc, "uniform_fs")) then

      ! Get pointer to ufs node
      call get_node_ptr(doc, "uniform_fs", node_ufs)

      ! Check to make sure enough values were supplied
      if (get_arraysize_double(node_ufs, "lower_left") /= 3) then
        call fatal_error("Need to specify (x,y,z) coordinates of lower-left &
             &corner of UFS mesh.")
      elseif (get_arraysize_double(node_ufs, "upper_right") /= 3) then
        call fatal_error("Need to specify (x,y,z) coordinates of upper-right &
             &corner of UFS mesh.")
      elseif (get_arraysize_integer(node_ufs, "dimension") /= 3) then
        call fatal_error("Dimension of UFS mesh must be given as three &
             &integers.")
      end if

      ! Allocate mesh object and coordinates on mesh
      allocate(ufs_mesh)
      allocate(ufs_mesh % lower_left(3))
      allocate(ufs_mesh % upper_right(3))
      allocate(ufs_mesh % width(3))

      ! Allocate dimensions
      ufs_mesh % n_dimension = 3
      allocate(ufs_mesh % dimension(3))

      ! Copy dimensions
      call get_node_array(node_ufs, "dimension", ufs_mesh % dimension)

      ! Copy values
      call get_node_array(node_ufs, "lower_left", ufs_mesh % lower_left)
      call get_node_array(node_ufs, "upper_right", ufs_mesh % upper_right)

      ! Check on values provided
      if (.not. all(ufs_mesh % upper_right > ufs_mesh % lower_left)) then
        call fatal_error("Upper-right coordinate must be greater than &
             &lower-left coordinate for UFS mesh.")
      end if

      ! Calculate width
      ufs_mesh % width = (ufs_mesh % upper_right - &
           ufs_mesh % lower_left) / ufs_mesh % dimension

      ! Calculate volume fraction of each cell
      ufs_mesh % volume_frac = ONE/real(product(ufs_mesh % dimension),8)

      ! Turn on uniform fission source weighting
      ufs = .true.

      ! Allocate source_frac
      allocate(source_frac(1, ufs_mesh % dimension(1), &
           ufs_mesh % dimension(2), ufs_mesh % dimension(3)))
    end if

    ! Check if the user has specified to write state points
    if (check_for_node(doc, "state_point")) then

      ! Get pointer to state_point node
      call get_node_ptr(doc, "state_point", node_sp)

      ! Determine number of batches at which to store state points
      if (check_for_node(node_sp, "batches")) then
        n_state_points = get_arraysize_integer(node_sp, "batches")
      else
        n_state_points = 0
      end if

      if (n_state_points > 0) then
        ! User gave specific batches to write state points
        allocate(temp_int_array(n_state_points))
        call get_node_array(node_sp, "batches", temp_int_array)
        do i = 1, n_state_points
          call statepoint_batch % add(temp_int_array(i))
        end do
        deallocate(temp_int_array)
      elseif (check_for_node(node_sp, "interval")) then
        ! User gave an interval for writing state points
        call get_node_value(node_sp, "interval", temp_int)
        n_state_points = n_batches / temp_int
        do i = 1, n_state_points
          call statepoint_batch % add(temp_int * i)
        end do
      else
        ! If neither were specified, write state point at last batch
        n_state_points = 1
        call statepoint_batch % add(n_batches)
      end if
    else
      ! If no <state_point> tag was present, by default write state point at
      ! last batch only
      n_state_points = 1
      call statepoint_batch % add(n_batches)
    end if

    ! Check if the user has specified to write source points
    if (check_for_node(doc, "source_point")) then

      ! Get pointer to source_point node
      call get_node_ptr(doc, "source_point", node_sp)

      ! Determine number of batches at which to store source points
      if (check_for_node(node_sp, "batches")) then
        n_source_points = get_arraysize_integer(node_sp, "batches")
      else
        n_source_points = 0
      end if

      if (n_source_points > 0) then
        ! User gave specific batches to write source points
        allocate(temp_int_array(n_source_points))
        call get_node_array(node_sp, "batches", temp_int_array)
        do i = 1, n_source_points
          call sourcepoint_batch % add(temp_int_array(i))
        end do
        deallocate(temp_int_array)
      elseif (check_for_node(node_sp, "interval")) then
        ! User gave an interval for writing source points
        call get_node_value(node_sp, "interval", temp_int)
        n_source_points = n_batches / temp_int
        do i = 1, n_source_points
          call sourcepoint_batch % add(temp_int * i)
        end do
      else
        ! If neither were specified, write source points with state points
        n_source_points = n_state_points
        do i = 1, n_state_points
          call sourcepoint_batch % add(statepoint_batch % get_item(i))
        end do
      end if

      ! Check if the user has specified to write binary source file
      if (check_for_node(node_sp, "separate")) then
        call get_node_value(node_sp, "separate", temp_str)
        temp_str = to_lower(temp_str)
        if (trim(temp_str) == 'true' .or. &
             trim(temp_str) == '1') source_separate = .true.
      end if
      if (check_for_node(node_sp, "write")) then
        call get_node_value(node_sp, "write", temp_str)
        temp_str = to_lower(temp_str)
        if (trim(temp_str) == 'false' .or. &
             trim(temp_str) == '0') source_write = .false.
      end if
      if (check_for_node(node_sp, "overwrite_latest")) then
        call get_node_value(node_sp, "overwrite_latest", temp_str)
        temp_str = to_lower(temp_str)
        if (trim(temp_str) == 'true' .or. &
             trim(temp_str) == '1') then
          source_latest = .true.
          source_separate = .true.
        end if
      end if
    else
      ! If no <source_point> tag was present, by default we keep source bank in
      ! statepoint file and write it out at statepoints intervals
      source_separate = .false.
      n_source_points = n_state_points
      do i = 1, n_state_points
        call sourcepoint_batch % add(statepoint_batch % get_item(i))
      end do
    end if

    ! If source is not seperate and is to be written out in the statepoint file,
    ! make sure that the sourcepoint batch numbers are contained in the
    ! statepoint list
    if (.not. source_separate) then
      do i = 1, n_source_points
        if (.not. statepoint_batch % contains(sourcepoint_batch % &
             get_item(i))) then
          call fatal_error('Sourcepoint batches are not a subset&
               & of statepoint batches.')
        end if
      end do
    end if

    ! Check if the user has specified to not reduce tallies at the end of every
    ! batch
    if (check_for_node(doc, "no_reduce")) then
      call get_node_value(doc, "no_reduce", temp_str)
      temp_str = to_lower(temp_str)
      if (trim(temp_str) == 'true' .or. trim(temp_str) == '1') &
           reduce_tallies = .false.
    end if

    ! Check if the user has specified to use confidence intervals for
    ! uncertainties rather than standard deviations
    if (check_for_node(doc, "confidence_intervals")) then
      call get_node_value(doc, "confidence_intervals", temp_str)
      temp_str = to_lower(temp_str)
      if (trim(temp_str) == 'true' .or. &
           trim(temp_str) == '1') confidence_intervals = .true.
    end if

    ! Check for output options
    if (check_for_node(doc, "output")) then

      ! Get pointer to output node
      call get_node_ptr(doc, "output", node_output)

      ! Check for summary option
      if (check_for_node(node_output, "summary")) then
        call get_node_value(node_output, "summary", temp_str)
        temp_str = to_lower(temp_str)
        if (trim(temp_str) == 'true' .or. &
             trim(temp_str) == '1') output_summary = .true.
      end if

      ! Check for cross sections option
      if (check_for_node(node_output, "cross_sections")) then
        call get_node_value(node_output, "cross_sections", temp_str)
        temp_str = to_lower(temp_str)
        if (trim(temp_str) == 'true' .or. &
             trim(temp_str) == '1') output_xs = .true.
      end if

      ! Check for ASCII tallies output option
      if (check_for_node(node_output, "tallies")) then
        call get_node_value(node_output, "tallies", temp_str)
        temp_str = to_lower(temp_str)
        if (trim(temp_str) == 'false' .or. &
             trim(temp_str) == '0') output_tallies = .false.
      end if
    end if

    ! Check for cmfd run
    if (check_for_node(doc, "run_cmfd")) then
      call get_node_value(doc, "run_cmfd", temp_str)
      temp_str = to_lower(temp_str)
      if (trim(temp_str) == 'true' .or. trim(temp_str) == '1') then
        cmfd_run = .true.
      end if
    end if

    ! Resonance scattering parameters
    if (check_for_node(doc, "resonance_scattering")) then
      call get_node_ptr(doc, "resonance_scattering", node_res_scat)
      call get_node_list(node_res_scat, "scatterer", node_scat_list)

      ! check that a nuclide is specified
      if (get_list_size(node_scat_list) >= 1) then
        treat_res_scat = .true.
        n_res_scatterers_total = get_list_size(node_scat_list)

        ! store 0K info for resonant scatterers
        allocate(nuclides_0K(n_res_scatterers_total))
        do i = 1, n_res_scatterers_total
          call get_list_item(node_scat_list, i, node_scatterer)

          ! check to make sure a nuclide is specified
          if (.not. check_for_node(node_scatterer, "nuclide")) then
            call fatal_error("No nuclide specified for scatterer " &
                 // trim(to_str(i)) // " in settings.xml file!")
          end if
          call get_node_value(node_scatterer, "nuclide", &
               nuclides_0K(i) % nuclide)

          if (check_for_node(node_scatterer, "method")) then
            call get_node_value(node_scatterer, "method", &
                 nuclides_0K(i) % scheme)
          end if

          ! check to make sure xs name for which method is applied is given
          if (.not. check_for_node(node_scatterer, "xs_label")) then
            call fatal_error("Must specify the temperature dependent name of &
                 &scatterer " // trim(to_str(i)) &
                 // " given in cross_sections.xml")
          end if
          call get_node_value(node_scatterer, "xs_label", &
               nuclides_0K(i) % name)

          ! check to make sure 0K xs name for which method is applied is given
          if (.not. check_for_node(node_scatterer, "xs_label_0K")) then
            call fatal_error("Must specify the 0K name of scatterer " &
                 // trim(to_str(i)) // " given in cross_sections.xml")
          end if
          call get_node_value(node_scatterer, "xs_label_0K", &
               nuclides_0K(i) % name_0K)

          if (check_for_node(node_scatterer, "E_min")) then
            call get_node_value(node_scatterer, "E_min", &
                 nuclides_0K(i) % E_min)
          end if

          ! check that E_min is non-negative
          if (nuclides_0K(i) % E_min < ZERO) then
            call fatal_error("Lower resonance scattering energy bound is &
                 &negative")
          end if

          if (check_for_node(node_scatterer, "E_max")) then
            call get_node_value(node_scatterer, "E_max", &
                 nuclides_0K(i) % E_max)
          end if

          ! check that E_max is not less than E_min
          if (nuclides_0K(i) % E_max < nuclides_0K(i) % E_min) then
            call fatal_error("Lower resonance scattering energy bound exceeds &
                 &upper")
          end if

          nuclides_0K(i) % nuclide = trim(nuclides_0K(i) % nuclide)
          nuclides_0K(i) % scheme  = to_lower(trim(nuclides_0K(i) % scheme))
          nuclides_0K(i) % name    = trim(nuclides_0K(i) % name)
          nuclides_0K(i) % name_0K = trim(nuclides_0K(i) % name_0K)
        end do
      else
        call fatal_error("No resonant scatterers are specified within the &
             &resonance_scattering element in settings.xml")
      end if
    end if

    ! Natural element expansion option
    if (check_for_node(doc, "natural_elements")) then
      call get_node_value(doc, "natural_elements", temp_str)
      select case (to_lower(temp_str))
      case ('endf/b-vii.0')
        default_expand = ENDF_BVII0
      case ('endf/b-vii.1')
        default_expand = ENDF_BVII1
      case ('jeff-3.1.1')
        default_expand = JEFF_311
      case ('jeff-3.1.2')
        default_expand = JEFF_312
      case ('jeff-3.2')
        default_expand = JEFF_32
      case ('jendl-3.2')
        default_expand = JENDL_32
      case ('jendl-3.3')
        default_expand = JENDL_33
      case ('jendl-4.0')
        default_expand = JENDL_40
      case default
        call fatal_error("Unknown natural element expansion option: " &
             // trim(temp_str))
      end select
    end if

    ! Close settings XML file
    call close_xmldoc(doc)

  end subroutine read_settings_xml

!===============================================================================
! READ_GEOMETRY_XML reads data from a geometry.xml file and parses it, checking
! for errors and placing properly-formatted data in the right data structures
!===============================================================================

  subroutine read_geometry_xml()

    integer :: i, j, k, m, i_x, i_a, input_index
    integer :: n, n_mats, n_x, n_y, n_z, n_rings, n_rlats, n_hlats
    integer :: universe_num
    integer :: n_cells_in_univ
    integer :: coeffs_reqd
    integer, allocatable :: temp_int_array(:)
    real(8) :: phi, theta, psi
    real(8), allocatable :: coeffs(:)
    logical :: file_exists
    logical :: boundary_exists
    character(MAX_LINE_LEN) :: filename
    character(MAX_WORD_LEN) :: word
    character(MAX_WORD_LEN), allocatable :: sarray(:)
    character(REGION_SPEC_LEN) :: region_spec
    type(Cell),     pointer :: c
    class(Surface), pointer :: s
    class(Lattice), pointer :: lat
    type(Node), pointer :: doc => null()
    type(Node), pointer :: node_cell => null()
    type(Node), pointer :: node_surf => null()
    type(Node), pointer :: node_lat => null()
    type(NodeList), pointer :: node_cell_list => null()
    type(NodeList), pointer :: node_surf_list => null()
    type(NodeList), pointer :: node_rlat_list => null()
    type(NodeList), pointer :: node_hlat_list => null()
    type(VectorInt) :: tokens
    type(VectorInt) :: rpn

    ! Display output message
    call write_message("Reading geometry XML file...", 5)

    ! ==========================================================================
    ! READ CELLS FROM GEOMETRY.XML

    ! Check if geometry.xml exists
    filename = trim(path_input) // "geometry.xml"
    inquire(FILE=filename, EXIST=file_exists)
    if (.not. file_exists) then
      call fatal_error("Geometry XML file '" // trim(filename) // "' does not &
           &exist!")
    end if

    ! Parse geometry.xml file
    call open_xmldoc(doc, filename)

    ! Get pointer to list of XML <cell>
    call get_node_list(doc, "cell", node_cell_list)

    ! Get number of <cell> tags
    n_cells = get_list_size(node_cell_list)

    ! Check for no cells
    if (n_cells == 0) then
      call fatal_error("No cells found in geometry.xml!")
    end if

    ! Allocate cells array
    allocate(cells(n_cells))

    if (check_overlaps) then
      allocate(overlap_check_cnt(n_cells))
      overlap_check_cnt = 0
    end if

    n_universes = 0
    do i = 1, n_cells
      c => cells(i)

      ! Initialize distribcell instances and distribcell index
      c % instances = 0
      c % distribcell_index = NONE

      ! Get pointer to i-th cell node
      call get_list_item(node_cell_list, i, node_cell)

      ! Copy data into cells
      if (check_for_node(node_cell, "id")) then
        call get_node_value(node_cell, "id", c % id)
      else
        call fatal_error("Must specify id of cell in geometry XML file.")
      end if

      ! Copy cell name
      if (check_for_node(node_cell, "name")) then
        call get_node_value(node_cell, "name", c % name)
      end if

      if (check_for_node(node_cell, "universe")) then
        call get_node_value(node_cell, "universe", c % universe)
      else
        c % universe = NONE
      end if
      if (check_for_node(node_cell, "fill")) then
        call get_node_value(node_cell, "fill", c % fill)
      else
        c % fill = NONE
      end if

      ! Check to make sure 'id' hasn't been used
      if (cell_dict % has_key(c % id)) then
        call fatal_error("Two or more cells use the same unique ID: " &
             // to_str(c % id))
      end if

      ! Read material
      if (check_for_node(node_cell, "material")) then
        n_mats = get_arraysize_string(node_cell, "material")

        if (n_mats > 0) then
          allocate(sarray(n_mats))
          call get_node_array(node_cell, "material", sarray)

          allocate(c % material(n_mats))
          do j = 1, n_mats
            select case(trim(to_lower(sarray(j))))
            case ('void')
              c % material(j) = MATERIAL_VOID
            case default
              c % material(j) = int(str_to_int(sarray(j)), 4)

              ! Check for error
              if (c % material(j) == ERROR_INT) then
                call fatal_error("Invalid material specified on cell " &
                     // to_str(c % id))
              end if
            end select
          end do

          deallocate(sarray)

<<<<<<< HEAD
        ! Check for error
        if (c % material == ERROR_INT) then
          call fatal_error("Invalid material specified on cell " &
               // to_str(c % id))
=======
        else
          allocate(c % material(1))
          c % material(1) = NONE
>>>>>>> 6efefcac
        end if

      else
        allocate(c % material(1))
        c % material(1) = NONE
      end if

      ! Check to make sure that either material or fill was specified
      if (c % material(1) == NONE .and. c % fill == NONE) then
        call fatal_error("Neither material nor fill was specified for cell " &
             // trim(to_str(c % id)))
      end if

      ! Check to make sure that both material and fill haven't been
      ! specified simultaneously
      if (c % material(1) /= NONE .and. c % fill /= NONE) then
        call fatal_error("Cannot specify material and fill simultaneously")
      end if

      ! Check for region specification (also under deprecated name surfaces)
      region_spec = ''
      if (check_for_node(node_cell, "surfaces")) then
        call warning("The use of 'surfaces' is deprecated and will be &
             &disallowed in a future release.  Use 'region' instead. The &
             &openmc-update-inputs utility can be used to automatically &
             &update geometry.xml files.")
        call get_node_value(node_cell, "surfaces", region_spec)
      elseif (check_for_node(node_cell, "region")) then
        call get_node_value(node_cell, "region", region_spec)
      end if

      if (len_trim(region_spec) > 0) then
        ! Create surfaces array from string
        call tokenize(region_spec, tokens)

        ! Use shunting-yard algorithm to determine RPN for surface algorithm
        call generate_rpn(c%id, tokens, rpn)

        ! Copy region spec and RPN form to cell arrays
        allocate(c % region(tokens%size()))
        allocate(c % rpn(rpn%size()))
        c % region(:) = tokens%data(1:tokens%size())
        c % rpn(:) = rpn%data(1:rpn%size())

        call tokens%clear()
        call rpn%clear()
      end if
      if (.not. allocated(c%region)) allocate(c%region(0))
      if (.not. allocated(c%rpn)) allocate(c%rpn(0))

      ! Check if this is a simple cell
      if (any(c%rpn == OP_COMPLEMENT) .or. any(c%rpn == OP_UNION)) then
        c%simple = .false.
      else
        c%simple = .true.
      end if

      ! Rotation matrix
      if (check_for_node(node_cell, "rotation")) then
        ! Rotations can only be applied to cells that are being filled with
        ! another universe
        if (c % fill == NONE) then
          call fatal_error("Cannot apply a rotation to cell " // trim(to_str(&
               &c % id)) // " because it is not filled with another universe")
        end if

        ! Read number of rotation parameters
        n = get_arraysize_double(node_cell, "rotation")
        if (n /= 3) then
          call fatal_error("Incorrect number of rotation parameters on cell " &
               // to_str(c % id))
        end if

        ! Copy rotation angles in x,y,z directions
        allocate(c % rotation(3))
        call get_node_array(node_cell, "rotation", c % rotation)
        phi   = -c % rotation(1) * PI/180.0_8
        theta = -c % rotation(2) * PI/180.0_8
        psi   = -c % rotation(3) * PI/180.0_8

        ! Calculate rotation matrix based on angles given
        allocate(c % rotation_matrix(3,3))
        c % rotation_matrix = reshape((/ &
             cos(theta)*cos(psi), cos(theta)*sin(psi), -sin(theta), &
             -cos(phi)*sin(psi) + sin(phi)*sin(theta)*cos(psi), &
             cos(phi)*cos(psi) + sin(phi)*sin(theta)*sin(psi), &
             sin(phi)*cos(theta), &
             sin(phi)*sin(psi) + cos(phi)*sin(theta)*cos(psi), &
             -sin(phi)*cos(psi) + cos(phi)*sin(theta)*sin(psi), &
             cos(phi)*cos(theta) /), (/ 3,3 /))
      end if

      ! Translation vector
      if (check_for_node(node_cell, "translation")) then
        ! Translations can only be applied to cells that are being filled with
        ! another universe
        if (c % fill == NONE) then
          call fatal_error("Cannot apply a translation to cell " &
               // trim(to_str(c % id)) // " because it is not filled with &
               &another universe")
        end if

        ! Read number of translation parameters
        n = get_arraysize_double(node_cell, "translation")
        if (n /= 3) then
          call fatal_error("Incorrect number of translation parameters on &
               &cell " // to_str(c % id))
        end if

        ! Copy translation vector
        allocate(c % translation(3))
        call get_node_array(node_cell, "translation", c % translation)
      end if

      ! Add cell to dictionary
      call cell_dict % add_key(c % id, i)

      ! For cells, we also need to check if there's a new universe --
      ! also for every cell add 1 to the count of cells for the
      ! specified universe
      universe_num = c % universe
      if (.not. cells_in_univ_dict % has_key(universe_num)) then
        n_universes = n_universes + 1
        n_cells_in_univ = 1
        call universe_dict % add_key(universe_num, n_universes)
      else
        n_cells_in_univ = 1 + cells_in_univ_dict % get_key(universe_num)
      end if
      call cells_in_univ_dict % add_key(universe_num, n_cells_in_univ)

    end do

    ! ==========================================================================
    ! READ SURFACES FROM GEOMETRY.XML

    ! This variable is used to check whether at least one boundary condition was
    ! applied to a surface
    boundary_exists = .false.

    ! get pointer to list of xml <surface>
    call get_node_list(doc, "surface", node_surf_list)

    ! Get number of <surface> tags
    n_surfaces = get_list_size(node_surf_list)

    ! Check for no surfaces
    if (n_surfaces == 0) then
      call fatal_error("No surfaces found in geometry.xml!")
    end if

    ! Allocate cells array
    allocate(surfaces(n_surfaces))

    do i = 1, n_surfaces
      ! Get pointer to i-th surface node
      call get_list_item(node_surf_list, i, node_surf)

      ! Copy and interpret surface type
      word = ''
      if (check_for_node(node_surf, "type")) &
           call get_node_value(node_surf, "type", word)
      select case(to_lower(word))
      case ('x-plane')
        coeffs_reqd  = 1
        allocate(SurfaceXPlane :: surfaces(i)%obj)
      case ('y-plane')
        coeffs_reqd  = 1
        allocate(SurfaceYPlane :: surfaces(i)%obj)
      case ('z-plane')
        coeffs_reqd  = 1
        allocate(SurfaceZPlane :: surfaces(i)%obj)
      case ('plane')
        coeffs_reqd  = 4
        allocate(SurfacePlane :: surfaces(i)%obj)
      case ('x-cylinder')
        coeffs_reqd  = 3
        allocate(SurfaceXCylinder :: surfaces(i)%obj)
      case ('y-cylinder')
        coeffs_reqd  = 3
        allocate(SurfaceYCylinder :: surfaces(i)%obj)
      case ('z-cylinder')
        coeffs_reqd  = 3
        allocate(SurfaceZCylinder :: surfaces(i)%obj)
      case ('sphere')
        coeffs_reqd  = 4
        allocate(SurfaceSphere :: surfaces(i)%obj)
      case ('x-cone')
        coeffs_reqd  = 4
        allocate(SurfaceXCone :: surfaces(i)%obj)
      case ('y-cone')
        coeffs_reqd  = 4
        allocate(SurfaceYCone :: surfaces(i)%obj)
      case ('z-cone')
        coeffs_reqd  = 4
        allocate(SurfaceZCone :: surfaces(i)%obj)
      case ('quadric')
        coeffs_reqd  = 10
        allocate(SurfaceQuadric :: surfaces(i)%obj)
      case default
        call fatal_error("Invalid surface type: " // trim(word))
      end select

      s => surfaces(i)%obj

      ! Copy data into cells
      if (check_for_node(node_surf, "id")) then
        call get_node_value(node_surf, "id", s%id)
      else
        call fatal_error("Must specify id of surface in geometry XML file.")
      end if

      ! Check to make sure 'id' hasn't been used
      if (surface_dict % has_key(s%id)) then
        call fatal_error("Two or more surfaces use the same unique ID: " &
             // to_str(s%id))
      end if

      ! Copy surface name
      if (check_for_node(node_surf, "name")) then
        call get_node_value(node_surf, "name", s%name)
      end if

      ! Check to make sure that the proper number of coefficients
      ! have been specified for the given type of surface. Then copy
      ! surface coordinates.

      n = get_arraysize_double(node_surf, "coeffs")
      if (n < coeffs_reqd) then
        call fatal_error("Not enough coefficients specified for surface: " &
             // trim(to_str(s%id)))
      elseif (n > coeffs_reqd) then
        call fatal_error("Too many coefficients specified for surface: " &
             // trim(to_str(s%id)))
      end if

      allocate(coeffs(n))
      call get_node_array(node_surf, "coeffs", coeffs)

      select type(s)
      type is (SurfaceXPlane)
        s%x0 = coeffs(1)
      type is (SurfaceYPlane)
        s%y0 = coeffs(1)
      type is (SurfaceZPlane)
        s%z0 = coeffs(1)
      type is (SurfacePlane)
        s%A = coeffs(1)
        s%B = coeffs(2)
        s%C = coeffs(3)
        s%D = coeffs(4)
      type is (SurfaceXCylinder)
        s%y0 = coeffs(1)
        s%z0 = coeffs(2)
        s%r = coeffs(3)
      type is (SurfaceYCylinder)
        s%x0 = coeffs(1)
        s%z0 = coeffs(2)
        s%r = coeffs(3)
      type is (SurfaceZCylinder)
        s%x0 = coeffs(1)
        s%y0 = coeffs(2)
        s%r = coeffs(3)
      type is (SurfaceSphere)
        s%x0 = coeffs(1)
        s%y0 = coeffs(2)
        s%z0 = coeffs(3)
        s%r = coeffs(4)
      type is (SurfaceXCone)
        s%x0 = coeffs(1)
        s%y0 = coeffs(2)
        s%z0 = coeffs(3)
        s%r2 = coeffs(4)
      type is (SurfaceYCone)
        s%x0 = coeffs(1)
        s%y0 = coeffs(2)
        s%z0 = coeffs(3)
        s%r2 = coeffs(4)
      type is (SurfaceZCone)
        s%x0 = coeffs(1)
        s%y0 = coeffs(2)
        s%z0 = coeffs(3)
        s%r2 = coeffs(4)
      type is (SurfaceQuadric)
        s%A = coeffs(1)
        s%B = coeffs(2)
        s%C = coeffs(3)
        s%D = coeffs(4)
        s%E = coeffs(5)
        s%F = coeffs(6)
        s%G = coeffs(7)
        s%H = coeffs(8)
        s%J = coeffs(9)
        s%K = coeffs(10)
      end select

      ! No longer need coefficients
      deallocate(coeffs)

      ! Boundary conditions
      word = ''
      if (check_for_node(node_surf, "boundary")) &
           call get_node_value(node_surf, "boundary", word)
      select case (to_lower(word))
      case ('transmission', 'transmit', '')
        s%bc = BC_TRANSMIT
      case ('vacuum')
        s%bc = BC_VACUUM
        boundary_exists = .true.
      case ('reflective', 'reflect', 'reflecting')
        s%bc = BC_REFLECT
        boundary_exists = .true.
      case default
        call fatal_error("Unknown boundary condition '" // trim(word) // &
             &"' specified on surface " // trim(to_str(s%id)))
      end select

      ! Add surface to dictionary
      call surface_dict % add_key(s%id, i)
    end do

    ! Check to make sure a boundary condition was applied to at least one
    ! surface
    if (.not. boundary_exists) then
      call fatal_error("No boundary conditions were applied to any surfaces!")
    end if

    ! ==========================================================================
    ! READ LATTICES FROM GEOMETRY.XML

    ! Get pointer to list of XML <lattice>
    call get_node_list(doc, "lattice", node_rlat_list)
    call get_node_list(doc, "hex_lattice", node_hlat_list)

    ! Allocate lattices array
    n_rlats = get_list_size(node_rlat_list)
    n_hlats = get_list_size(node_hlat_list)
    n_lattices = n_rlats + n_hlats
    allocate(lattices(n_lattices))

    RECT_LATTICES: do i = 1, n_rlats
      allocate(RectLattice::lattices(i) % obj)
      lat => lattices(i) % obj
      select type(lat)
      type is (RectLattice)

      ! Get pointer to i-th lattice
      call get_list_item(node_rlat_list, i, node_lat)

      ! ID of lattice
      if (check_for_node(node_lat, "id")) then
        call get_node_value(node_lat, "id", lat % id)
      else
        call fatal_error("Must specify id of lattice in geometry XML file.")
      end if

      ! Check to make sure 'id' hasn't been used
      if (lattice_dict % has_key(lat % id)) then
        call fatal_error("Two or more lattices use the same unique ID: " &
             // to_str(lat % id))
      end if

      ! Copy lattice name
      if (check_for_node(node_lat, "name")) then
        call get_node_value(node_lat, "name", lat % name)
      end if

      ! Read number of lattice cells in each dimension
      n = get_arraysize_integer(node_lat, "dimension")
      if (n == 2) then
        call get_node_array(node_lat, "dimension", lat % n_cells(1:2))
        lat % n_cells(3) = 1
        lat % is_3d = .false.
      else if (n == 3) then
        call get_node_array(node_lat, "dimension", lat % n_cells)
        lat % is_3d = .true.
      else
        call fatal_error("Rectangular lattice must be two or three dimensions.")
      end if

      ! Read lattice lower-left location
      if (get_arraysize_double(node_lat, "lower_left") /= n) then
        call fatal_error("Number of entries on <lower_left> must be the same &
             &as the number of entries on <dimension>.")
      end if

      allocate(lat % lower_left(n))
      call get_node_array(node_lat, "lower_left", lat % lower_left)

      ! Read lattice pitches.
      ! TODO: Remove this deprecation warning in a future release.
      if (check_for_node(node_lat, "width")) then
        call warning("The use of 'width' is deprecated and will be disallowed &
             &in a future release.  Use 'pitch' instead.  The utility openmc/&
             &src/utils/update_inputs.py can be used to automatically update &
             &geometry.xml files.")
        if (get_arraysize_double(node_lat, "width") /= n) then
          call fatal_error("Number of entries on <pitch> must be the same as &
               &the number of entries on <dimension>.")
        end if

      else if (get_arraysize_double(node_lat, "pitch") /= n) then
        call fatal_error("Number of entries on <pitch> must be the same as &
             &the number of entries on <dimension>.")
      end if

      allocate(lat % pitch(n))
      ! TODO: Remove the 'width' code in a future release.
      if (check_for_node(node_lat, "width")) then
        call get_node_array(node_lat, "width", lat % pitch)
      else
        call get_node_array(node_lat, "pitch", lat % pitch)
      end if

      ! TODO: Remove deprecation warning in a future release.
      if (check_for_node(node_lat, "type")) then
        call warning("The use of 'type' is no longer needed.  The utility &
             &openmc/src/utils/update_inputs.py can be used to automatically &
             &update geometry.xml files.")
      end if

      ! Copy number of dimensions
      n_x = lat % n_cells(1)
      n_y = lat % n_cells(2)
      n_z = lat % n_cells(3)
      allocate(lat % universes(n_x, n_y, n_z))

      ! Check that number of universes matches size
      n = get_arraysize_integer(node_lat, "universes")
      if (n /= n_x*n_y*n_z) then
        call fatal_error("Number of universes on <universes> does not match &
             &size of lattice " // trim(to_str(lat % id)) // ".")
      end if

      allocate(temp_int_array(n))
      call get_node_array(node_lat, "universes", temp_int_array)

      ! Read universes
      do m = 1, n_z
        do k = 0, n_y - 1
          do j = 1, n_x
            lat % universes(j, n_y - k, m) = &
                 &temp_int_array(j + n_x*k + n_x*n_y*(m-1))
          end do
        end do
      end do
      deallocate(temp_int_array)

      ! Read outer universe for area outside lattice.
      lat % outer = NO_OUTER_UNIVERSE
      if (check_for_node(node_lat, "outer")) then
        call get_node_value(node_lat, "outer", lat % outer)
      end if

      ! Check for 'outside' nodes which are no longer supported.
      if (check_for_node(node_lat, "outside")) then
        call fatal_error("The use of 'outside' in lattices is no longer &
             &supported.  Instead, use 'outer' which defines a universe rather &
             &than a material.  The utility openmc/src/utils/update_inputs.py &
             &can be used automatically replace 'outside' with 'outer'.")
      end if

      ! Add lattice to dictionary
      call lattice_dict % add_key(lat % id, i)

      end select
    end do RECT_LATTICES

    HEX_LATTICES: do i = 1, n_hlats
      allocate(HexLattice::lattices(n_rlats + i) % obj)
      lat => lattices(n_rlats + i) % obj
      select type (lat)
      type is (HexLattice)

      ! Get pointer to i-th lattice
      call get_list_item(node_hlat_list, i, node_lat)

      ! ID of lattice
      if (check_for_node(node_lat, "id")) then
        call get_node_value(node_lat, "id", lat % id)
      else
        call fatal_error("Must specify id of lattice in geometry XML file.")
      end if

      ! Check to make sure 'id' hasn't been used
      if (lattice_dict % has_key(lat % id)) then
        call fatal_error("Two or more lattices use the same unique ID: " &
             // to_str(lat % id))
      end if

      ! Copy lattice name
      if (check_for_node(node_lat, "name")) then
        call get_node_value(node_lat, "name", lat % name)
      end if

      ! Read number of lattice cells in each dimension
      call get_node_value(node_lat, "n_rings", lat % n_rings)
      if (check_for_node(node_lat, "n_axial")) then
        call get_node_value(node_lat, "n_axial", lat % n_axial)
        lat % is_3d = .true.
      else
        lat % n_axial = 1
        lat % is_3d = .false.
      end if

      ! Read lattice lower-left location
      n = get_arraysize_double(node_lat, "center")
      if (lat % is_3d .and. n /= 3) then
        call fatal_error("A hexagonal lattice with <n_axial> must have &
             &<center> specified by 3 numbers.")
      else if ((.not. lat % is_3d) .and. n /= 2) then
        call fatal_error("A hexagonal lattice without <n_axial> must have &
             &<center> specified by 2 numbers.")
      end if

      allocate(lat % center(n))
      call get_node_array(node_lat, "center", lat % center)

      ! Read lattice pitches
      n = get_arraysize_double(node_lat, "pitch")
      if (lat % is_3d .and. n /= 2) then
        call fatal_error("A hexagonal lattice with <n_axial> must have <pitch> &
              &specified by 2 numbers.")
      else if ((.not. lat % is_3d) .and. n /= 1) then
        call fatal_error("A hexagonal lattice without <n_axial> must have &
             &<pitch> specified by 1 number.")
      end if

      allocate(lat % pitch(n))
      call get_node_array(node_lat, "pitch", lat % pitch)

      ! Copy number of dimensions
      n_rings = lat % n_rings
      n_z = lat % n_axial
      allocate(lat % universes(2*n_rings - 1, 2*n_rings - 1, n_z))

      ! Check that number of universes matches size
      n = get_arraysize_integer(node_lat, "universes")
      if (n /= (3*n_rings**2 - 3*n_rings + 1)*n_z) then
        call fatal_error("Number of universes on <universes> does not match &
             &size of lattice " // trim(to_str(lat % id)) // ".")
      end if

      allocate(temp_int_array(n))
      call get_node_array(node_lat, "universes", temp_int_array)

      ! Read universes
      ! Universes in hexagonal lattices are stored in a manner that represents
      ! a skewed coordinate system: (x, alpha) rather than (x, y).  There is
      ! no obvious, direct relationship between the order of universes in the
      ! input and the order that they will be stored in the skewed array so
      ! the following code walks a set of index values across the skewed array
      ! in a manner that matches the input order.  Note that i_x = 0, i_a = 0
      ! corresponds to the center of the hexagonal lattice.

      input_index = 1
      do m = 1, n_z
        ! Initialize lattice indecies.
        i_x = 1
        i_a = n_rings - 1

        ! Map upper triangular region of hexagonal lattice.
        do k = 1, n_rings-1
          ! Walk index to lower-left neighbor of last row start.
          i_x = i_x - 1
          do j = 1, k
            ! Place universe in array.
            lat % universes(i_x + n_rings, i_a + n_rings, m) = &
                 &temp_int_array(input_index)
            ! Walk index to closest non-adjacent right neighbor.
            i_x = i_x + 2
            i_a = i_a - 1
            ! Increment XML array index.
            input_index = input_index + 1
          end do
          ! Return lattice index to start of current row.
          i_x = i_x - 2*k
          i_a = i_a + k
        end do

        ! Map middle square region of hexagonal lattice.
        do k = 1, 2*n_rings - 1
          if (mod(k, 2) == 1) then
            ! Walk index to lower-left neighbor of last row start.
            i_x = i_x - 1
          else
            ! Walk index to lower-right neighbor of last row start
            i_x = i_x + 1
            i_a = i_a - 1
          end if
          do j = 1, n_rings - mod(k-1, 2)
            ! Place universe in array.
            lat % universes(i_x + n_rings, i_a + n_rings, m) = &
                 &temp_int_array(input_index)
            ! Walk index to closest non-adjacent right neighbor.
            i_x = i_x + 2
            i_a = i_a - 1
            ! Increment XML array index.
            input_index = input_index + 1
          end do
          ! Return lattice index to start of current row.
          i_x = i_x - 2*(n_rings - mod(k-1, 2))
          i_a = i_a + n_rings - mod(k-1, 2)
        end do

        ! Map lower triangular region of hexagonal lattice.
        do k = 1, n_rings-1
          ! Walk index to lower-right neighbor of last row start.
          i_x = i_x + 1
          i_a = i_a - 1
          do j = 1, n_rings - k
            ! Place universe in array.
            lat % universes(i_x + n_rings, i_a + n_rings, m) = &
                 &temp_int_array(input_index)
            ! Walk index to closest non-adjacent right neighbor.
            i_x = i_x + 2
            i_a = i_a - 1
            ! Increment XML array index.
            input_index = input_index + 1
          end do
          ! Return lattice index to start of current row.
          i_x = i_x - 2*(n_rings - k)
          i_a = i_a + n_rings - k
        end do
      end do
      deallocate(temp_int_array)

      ! Read outer universe for area outside lattice.
      lat % outer = NO_OUTER_UNIVERSE
      if (check_for_node(node_lat, "outer")) then
        call get_node_value(node_lat, "outer", lat % outer)
      end if

      ! Check for 'outside' nodes which are no longer supported.
      if (check_for_node(node_lat, "outside")) then
        call fatal_error("The use of 'outside' in lattices is no longer &
             &supported.  Instead, use 'outer' which defines a universe rather &
             &than a material.  The utility openmc/src/utils/update_inputs.py &
             &can be used automatically replace 'outside' with 'outer'.")
      end if

      ! Add lattice to dictionary
      call lattice_dict % add_key(lat % id, n_rlats + i)

      end select
    end do HEX_LATTICES

    ! Close geometry XML file
    call close_xmldoc(doc)

  end subroutine read_geometry_xml

!===============================================================================
! READ_MATERIAL_XML reads data from a materials.xml file and parses it, checking
! for errors and placing properly-formatted data in the right data structures
!===============================================================================

  subroutine read_materials_xml()

    integer :: i             ! loop index for materials
    integer :: j             ! loop index for nuclides
    integer :: k             ! loop index for elements
    integer :: n             ! number of nuclides
    integer :: n_sab         ! number of sab tables for a material
    integer :: n_nuc_ele     ! number of nuclides in an element
    integer :: index_list    ! index in xs_listings array
    integer :: index_nuclide ! index in nuclides
    integer :: index_sab     ! index in sab_tables
    real(8) :: val           ! value entered for density
    real(8) :: temp_dble     ! temporary double prec. real
    logical :: file_exists   ! does materials.xml exist?
    logical :: sum_density   ! density is taken to be sum of nuclide densities
    character(12) :: name    ! name of isotope, e.g. 92235.03c
    character(12) :: alias   ! alias of nuclide, e.g. U-235.03c
    character(MAX_WORD_LEN) :: units    ! units on density
    character(MAX_LINE_LEN) :: filename ! absolute path to materials.xml
    character(MAX_LINE_LEN) :: temp_str ! temporary string when reading
    type(ListChar) :: list_names   ! temporary list of nuclide names
    type(ListReal) :: list_density ! temporary list of nuclide densities
    type(ListInt)  :: list_iso_lab ! temporary list of isotropic lab scatterers
    type(Material),    pointer :: mat => null()
    type(Node), pointer :: doc => null()
    type(Node), pointer :: node_mat => null()
    type(Node), pointer :: node_dens => null()
    type(Node), pointer :: node_nuc => null()
    type(Node), pointer :: node_ele => null()
    type(Node), pointer :: node_sab => null()
    type(NodeList), pointer :: node_mat_list => null()
    type(NodeList), pointer :: node_nuc_list => null()
    type(NodeList), pointer :: node_macro_list => null()
    type(NodeList), pointer :: node_ele_list => null()
    type(NodeList), pointer :: node_sab_list => null()

    ! Display output message
    call write_message("Reading materials XML file...", 5)

    ! Check is materials.xml exists
    filename = trim(path_input) // "materials.xml"
    inquire(FILE=filename, EXIST=file_exists)
    if (.not. file_exists) then
      call fatal_error("Material XML file '" // trim(filename) // "' does not &
           &exist!")
    end if

    ! Initialize default cross section variable
    default_xs = ""

    ! Parse materials.xml file
    call open_xmldoc(doc, filename)

    ! Copy default cross section if present
    if (check_for_node(doc, "default_xs")) &
         call get_node_value(doc, "default_xs", default_xs)

    ! Get pointer to list of XML <material>
    call get_node_list(doc, "material", node_mat_list)

    ! Allocate cells array
    n_materials = get_list_size(node_mat_list)
    allocate(materials(n_materials))

    ! Initialize count for number of nuclides/S(a,b) tables
    index_nuclide = 0
    index_sab = 0

    do i = 1, n_materials
      mat => materials(i)

      ! Get pointer to i-th material node
      call get_list_item(node_mat_list, i, node_mat)

      ! Copy material id
      if (check_for_node(node_mat, "id")) then
        call get_node_value(node_mat, "id", mat % id)
      else
        call fatal_error("Must specify id of material in materials XML file")
      end if

      ! Check to make sure 'id' hasn't been used
      if (material_dict % has_key(mat % id)) then
        call fatal_error("Two or more materials use the same unique ID: " &
             // to_str(mat % id))
      end if

      ! Copy material name
      if (check_for_node(node_mat, "name")) then
        call get_node_value(node_mat, "name", mat % name)
        mat % name = to_lower(mat % name)
      end if

      if (run_mode == MODE_PLOTTING) then
        ! add to the dictionary and skip xs processing
        call material_dict % add_key(mat % id, i)
        cycle
      end if

      ! =======================================================================
      ! READ AND PARSE <density> TAG

      ! Get pointer to density element
      if (check_for_node(node_mat, "density")) then
        call get_node_ptr(node_mat, "density", node_dens)
      else
        call fatal_error("Must specify density element in material " &
             // trim(to_str(mat % id)))
      end if

      ! Initialize value to zero
      val = ZERO

      ! Copy units
      call get_node_value(node_dens, "units", units)

      if (units == 'sum') then
        ! If the user gave the units as 'sum', then the total density of the
        ! material is taken to be the sum of the atom fractions listed on the
        ! nuclides

        sum_density = .true.

      else if (units == 'macro') then
        if (check_for_node(node_dens, "value")) then
          ! Copy value
          call get_node_value(node_dens, "value", val)
        else
          val = ONE
        end if

        ! Set density
        mat % density = val

        sum_density = .false.

      else
        ! Copy value
        call get_node_value(node_dens, "value", val)

        ! Check for erroneous density
        sum_density = .false.
        if (val <= ZERO) then
          call fatal_error("Need to specify a positive density on material " &
               // trim(to_str(mat % id)) // ".")
        end if

        ! Adjust material density based on specified units
        select case(to_lower(units))
        case ('g/cc', 'g/cm3')
          mat % density = -val
        case ('kg/m3')
          mat % density = -0.001_8 * val
        case ('atom/b-cm')
          mat % density = val
        case ('atom/cm3', 'atom/cc')
          mat % density = 1.0e-24_8 * val
        case default
          call fatal_error("Unkwown units '" // trim(units) &
               // "' specified on material " // trim(to_str(mat % id)))
        end select
      end if

      ! =======================================================================
      ! READ AND PARSE <nuclide> TAGS

      ! Check to ensure material has at least one nuclide
      if ((.not. check_for_node(node_mat, "nuclide") .and. &
           .not. check_for_node(node_mat, "element")) .and. &
           (.not. check_for_node(node_mat, "macroscopic"))) then
        call fatal_error("No macroscopic data, nuclides or natural elements &
                         &specified on material " // trim(to_str(mat % id)))
      end if

      ! Create list of macroscopic x/s based on those specified, just treat
      ! them as nuclides. This is all really a facade so the user thinks they
      ! are entering in macroscopic data but the code treats them the same
      ! as nuclides internally.
      ! Get pointer list of XML <nuclide>
      call get_node_list(node_mat, "macroscopic", node_macro_list)
      if (get_list_size(node_macro_list) > 1) then
        call fatal_error("Only one macroscopic object permitted per material, " &
             // trim(to_str(mat % id)))
      else if (get_list_size(node_macro_list) == 1) then

        call get_list_item(node_macro_list, 1, node_nuc)

        ! Check for empty name on nuclide
        if (.not.check_for_node(node_nuc, "name")) then
          call fatal_error("No name specified on macroscopic data in material " &
               // trim(to_str(mat % id)))
        end if

        ! Check for cross section
        if (.not.check_for_node(node_nuc, "xs")) then
          if (default_xs == '') then
            call fatal_error("No cross section specified for macroscopic data &
                 & in material " // trim(to_str(mat % id)))
          else
            name = to_lower(trim(default_xs))
          end if
        end if

        ! Check enforced isotropic lab scattering
        if (check_for_node(node_nuc, "scattering")) then
          call get_node_value(node_nuc, "scattering", temp_str)
          if (adjustl(to_lower(temp_str)) == "iso-in-lab") then
            call list_iso_lab % append(1)
          else if (adjustl(to_lower(temp_str)) == "data") then
            call list_iso_lab % append(0)
          else
            call fatal_error("Scattering must be isotropic in lab or follow&
                 & the ACE file data")
          end if
        else
          call list_iso_lab % append(0)
        end if

        ! store full name
        call get_node_value(node_nuc, "name", temp_str)
        if (check_for_node(node_nuc, "xs")) &
             call get_node_value(node_nuc, "xs", name)
        name = trim(temp_str) // "." // trim(name)
        name = to_lower(name)

        ! save name and density to list
        call list_names % append(name)

        ! Check if no atom/weight percents were specified or if both atom and
        ! weight percents were specified
        if (units == 'macro') then
          call list_density % append(ONE)
        else
          call fatal_error("Units can only be macro for macroscopic data " &
               // trim(name))
        end if
      else

        ! Get pointer list of XML <nuclide>
        call get_node_list(node_mat, "nuclide", node_nuc_list)

        ! Create list of nuclides based on those specified plus natural elements
        INDIVIDUAL_NUCLIDES: do j = 1, get_list_size(node_nuc_list)
          ! Combine nuclide identifier and cross section and copy into names
          call get_list_item(node_nuc_list, j, node_nuc)

          ! Check for empty name on nuclide
          if (.not.check_for_node(node_nuc, "name")) then
            call fatal_error("No name specified on nuclide in material " &
                 // trim(to_str(mat % id)))
          end if

          ! Check for cross section
          if (.not.check_for_node(node_nuc, "xs")) then
            if (default_xs == '') then
              call fatal_error("No cross section specified for nuclide in &
                   &material " // trim(to_str(mat % id)))
            else
              name = to_lower(trim(default_xs))
            end if
          end if

          ! store full name
          call get_node_value(node_nuc, "name", temp_str)
          if (check_for_node(node_nuc, "xs")) &
               call get_node_value(node_nuc, "xs", name)
          name = trim(temp_str) // "." // trim(name)
          name = to_lower(name)

          ! save name and density to list
          call list_names % append(name)

          ! Check if no atom/weight percents were specified or if both atom and
          ! weight percents were specified
          if (units == 'macro') then
            call list_density % append(ONE)
          else
            if (.not.check_for_node(node_nuc, "ao") .and. &
                 .not.check_for_node(node_nuc, "wo")) then
              call fatal_error("No atom or weight percent specified for nuclide " &
                   // trim(name))
            elseif (check_for_node(node_nuc, "ao") .and. &
                    check_for_node(node_nuc, "wo")) then
              call fatal_error("Cannot specify both atom and weight percents for a &
                   &nuclide: " // trim(name))
            end if

            ! Copy atom/weight percents
            if (check_for_node(node_nuc, "ao")) then
              call get_node_value(node_nuc, "ao", temp_dble)
              call list_density % append(temp_dble)
            else
              call get_node_value(node_nuc, "wo", temp_dble)
              call list_density % append(-temp_dble)
            end if
          end if
        end do INDIVIDUAL_NUCLIDES
      end if

      ! =======================================================================
      ! READ AND PARSE <element> TAGS

      ! Get pointer list of XML <element>
      call get_node_list(node_mat, "element", node_ele_list)

      NATURAL_ELEMENTS: do j = 1, get_list_size(node_ele_list)
        call get_list_item(node_ele_list, j, node_ele)

        ! Check for empty name on natural element
        if (.not.check_for_node(node_ele, "name")) then
          call fatal_error("No name specified on nuclide in material " &
               // trim(to_str(mat % id)))
        end if
        call get_node_value(node_ele, "name", name)

        ! Check for cross section
        if (check_for_node(node_ele, "xs")) then
          call get_node_value(node_ele, "xs", temp_str)
        else
          if (default_xs == '') then
            call fatal_error("No cross section specified for nuclide in &
                 &material " // trim(to_str(mat % id)))
          else
            temp_str = to_lower(trim(default_xs))
          end if
        end if

        ! Check if no atom/weight percents were specified or if both atom and
        ! weight percents were specified
        if (.not.check_for_node(node_ele, "ao") .and. &
             .not.check_for_node(node_ele, "wo")) then
          call fatal_error("No atom or weight percent specified for element " &
               // trim(name))
        elseif (check_for_node(node_ele, "ao") .and. &
                check_for_node(node_ele, "wo")) then
          call fatal_error("Cannot specify both atom and weight percents for &
               &element: " // trim(name))
        end if

        ! Get current number of nuclides
        n_nuc_ele = list_names % size()

        ! Expand element into naturally-occurring isotopes
        if (check_for_node(node_ele, "ao")) then
          call get_node_value(node_ele, "ao", temp_dble)
          call expand_natural_element(name, temp_str, temp_dble, &
               list_names, list_density)
        else
          call fatal_error("The ability to expand a natural element based on &
               &weight percentage is not yet supported.")
        end if

        ! Compute number of new nuclides from the natural element expansion
        n_nuc_ele = list_names % size() - n_nuc_ele

        ! Check enforced isotropic lab scattering
        if (check_for_node(node_ele, "scattering")) then
          call get_node_value(node_ele, "scattering", temp_str)
        else
          temp_str = "data"
        end if

        ! Set ace or iso-in-lab scattering for each nuclide in element
        do k = 1, n_nuc_ele
          if (adjustl(to_lower(temp_str)) == "iso-in-lab") then
            call list_iso_lab % append(1)
          else if (adjustl(to_lower(temp_str)) == "data") then
            call list_iso_lab % append(0)
          else
            call fatal_error("Scattering must be isotropic in lab or follow&
                 & the ACE file data")
          end if
        end do

      end do NATURAL_ELEMENTS

      ! ========================================================================
      ! COPY NUCLIDES TO ARRAYS IN MATERIAL

      ! allocate arrays in Material object
      n = list_names % size()
      mat % n_nuclides = n
      allocate(mat % names(n))
      allocate(mat % nuclide(n))
      allocate(mat % atom_density(n))
      allocate(mat % p0(n))

      ALL_NUCLIDES: do j = 1, mat % n_nuclides
        ! Check that this nuclide is listed in the cross_sections.xml file
        name = trim(list_names % get_item(j))
        if (.not. xs_listing_dict % has_key(to_lower(name))) then
          call fatal_error("Could not find nuclide " // trim(name) &
               // " in cross_sections data file!")
        end if

        if (run_CE) then
          ! Check to make sure cross-section is continuous energy neutron table
          n = len_trim(name)
          if (name(n:n) /= 'c') then
            call fatal_error("Cross-section table " // trim(name) &
                 // " is not a continuous-energy neutron table.")
          end if
        end if

        ! Find xs_listing and set the name/alias according to the listing
        index_list = xs_listing_dict % get_key(to_lower(name))
        name       = xs_listings(index_list) % name
        alias      = xs_listings(index_list) % alias

        ! If this nuclide hasn't been encountered yet, we need to add its name
        ! and alias to the nuclide_dict
        if (.not. nuclide_dict % has_key(to_lower(name))) then
          index_nuclide    = index_nuclide + 1
          mat % nuclide(j) = index_nuclide

          call nuclide_dict % add_key(to_lower(name), index_nuclide)
          call nuclide_dict % add_key(to_lower(alias), index_nuclide)
        else
          mat % nuclide(j) = nuclide_dict % get_key(to_lower(name))
        end if

        ! Copy name and atom/weight percent
        mat % names(j) = name
        mat % atom_density(j) = list_density % get_item(j)

        ! Cast integer isotropic lab scattering flag to boolean
        if (list_iso_lab % get_item(j) == 1) then
          mat % p0(j) = .true.
        else
          mat % p0(j) = .false.
        end if

      end do ALL_NUCLIDES

      ! Check to make sure either all atom percents or all weight percents are
      ! given
      if (.not. (all(mat % atom_density >= ZERO) .or. &
           all(mat % atom_density <= ZERO))) then
        call fatal_error("Cannot mix atom and weight percents in material " &
             // to_str(mat % id))
      end if

      ! Determine density if it is a sum value
      if (sum_density) mat % density = sum(mat % atom_density)

      ! Clear lists
      call list_names % clear()
      call list_density % clear()
      call list_iso_lab % clear()

      ! =======================================================================
      ! READ AND PARSE <sab> TAG FOR S(a,b) DATA
      if (run_CE) then
        ! Get pointer list to XML <sab>
        call get_node_list(node_mat, "sab", node_sab_list)

        n_sab = get_list_size(node_sab_list)
        if (n_sab > 0) then
          ! Set number of S(a,b) tables
          mat % n_sab = n_sab

          ! Allocate names and indices for nuclides and tables
          allocate(mat % sab_names(n_sab))
          allocate(mat % i_sab_nuclides(n_sab))
          allocate(mat % i_sab_tables(n_sab))

          ! Initialize i_sab_nuclides
          mat % i_sab_nuclides = NONE

          do j = 1, n_sab
            ! Get pointer to S(a,b) table
            call get_list_item(node_sab_list, j, node_sab)

            ! Determine name of S(a,b) table
            if (.not.check_for_node(node_sab, "name") .or. &
                 .not.check_for_node(node_sab, "xs")) then
              call fatal_error("Need to specify <name> and <xs> for S(a,b) &
                   &table.")
            end if
            call get_node_value(node_sab, "name", name)
            call get_node_value(node_sab, "xs", temp_str)
            name = trim(name) // "." // trim(temp_str)
            mat % sab_names(j) = name

            ! Check that this nuclide is listed in the cross_sections.xml file
            if (.not. xs_listing_dict % has_key(to_lower(name))) then
              call fatal_error("Could not find S(a,b) table " // trim(name) &
                   // " in cross_sections.xml file!")
            end if

            ! Find index in xs_listing and set the name and alias according to the
            ! listing
            index_list = xs_listing_dict % get_key(to_lower(name))
            name       = xs_listings(index_list) % name

            ! If this S(a,b) table hasn't been encountered yet, we need to add its
            ! name and alias to the sab_dict
            if (.not. sab_dict % has_key(to_lower(name))) then
              index_sab = index_sab + 1
              mat % i_sab_tables(j) = index_sab
              call sab_dict % add_key(to_lower(name), index_sab)
            else
              mat % i_sab_tables(j) = sab_dict % get_key(to_lower(name))
            end if
          end do
        end if
      end if

      ! Add material to dictionary
      call material_dict % add_key(mat % id, i)
    end do

    ! Set total number of nuclides and S(a,b) tables
    n_nuclides_total = index_nuclide
    n_sab_tables     = index_sab

    ! Close materials XML file
    call close_xmldoc(doc)

  end subroutine read_materials_xml

!===============================================================================
! READ_TALLIES_XML reads data from a tallies.xml file and parses it, checking
! for errors and placing properly-formatted data in the right data structures
!===============================================================================

  subroutine read_tallies_xml()

    integer :: d             ! delayed group index
    integer :: i             ! loop over user-specified tallies
    integer :: j             ! loop over words
    integer :: k             ! another loop index
    integer :: l             ! another loop index
    integer :: id            ! user-specified identifier
    integer :: i_mesh        ! index in meshes array
    integer :: n             ! size of arrays in mesh specification
    integer :: n_words       ! number of words read
    integer :: n_filters     ! number of filters
    integer :: n_new         ! number of new scores to add based on Yn/Pn tally
    integer :: n_scores      ! number of tot scores after adjusting for Yn/Pn tally
    integer :: n_bins        ! total new bins for this score
    integer :: n_user_trig   ! number of user-specified tally triggers
    integer :: trig_ind      ! index of triggers array for each tally
    integer :: user_trig_ind ! index of user-specified triggers for each tally
    real(8) :: threshold     ! trigger convergence threshold
    integer :: n_order       ! moment order requested
    integer :: n_order_pos   ! oosition of Scattering order in score name string
    integer :: MT            ! user-specified MT for score
    integer :: iarray3(3)    ! temporary integer array
    integer :: imomstr       ! Index of MOMENT_STRS & MOMENT_N_STRS
    logical :: file_exists   ! does tallies.xml file exist?
    real(8) :: rarray3(3)    ! temporary double prec. array
    integer :: Nangle        ! Number of angular bins
    real(8) :: dangle        ! Mu spacing if using automatic allocation
    integer :: iangle        ! Loop counter for building mu filter bins
    character(MAX_LINE_LEN) :: filename
    character(MAX_WORD_LEN) :: word
    character(MAX_WORD_LEN) :: score_name
    character(MAX_WORD_LEN) :: temp_str
    character(MAX_WORD_LEN), allocatable :: sarray(:)
    type(DictCharInt) :: trigger_scores
    type(ElemKeyValueCI), pointer :: pair_list
    type(TallyObject),    pointer :: t
    type(RegularMesh), pointer :: m
    type(TallyFilter), allocatable :: filters(:) ! temporary filters
    type(Node), pointer :: doc => null()
    type(Node), pointer :: node_mesh => null()
    type(Node), pointer :: node_tal => null()
    type(Node), pointer :: node_filt => null()
    type(Node), pointer :: node_trigger=>null()
    type(NodeList), pointer :: node_mesh_list => null()
    type(NodeList), pointer :: node_tal_list => null()
    type(NodeList), pointer :: node_filt_list => null()
    type(NodeList), pointer :: node_trigger_list => null()
    type(ElemKeyValueCI), pointer :: scores
    type(ElemKeyValueCI), pointer :: next

    ! Check if tallies.xml exists
    filename = trim(path_input) // "tallies.xml"
    inquire(FILE=filename, EXIST=file_exists)
    if (.not. file_exists) then
      ! Since a tallies.xml file is optional, no error is issued here
      return
    end if

    ! Display output message
    call write_message("Reading tallies XML file...", 5)

    ! Parse tallies.xml file
    call open_xmldoc(doc, filename)

    ! ==========================================================================
    ! DETERMINE SIZE OF ARRAYS AND ALLOCATE

    ! Get pointer list to XML <mesh>
    call get_node_list(doc, "mesh", node_mesh_list)

    ! Get pointer list to XML <tally>
    call get_node_list(doc, "tally", node_tal_list)

    ! Check for user meshes
    n_user_meshes = get_list_size(node_mesh_list)
    if (cmfd_run) then
      n_meshes = n_user_meshes + n_cmfd_meshes
    else
      n_meshes = n_user_meshes
    end if

    ! Allocate mesh array
    if (n_meshes > 0) allocate(meshes(n_meshes))

    ! Check for user tallies
    n_user_tallies = get_list_size(node_tal_list)
    if (n_user_tallies == 0) then
      if (master) call warning("No tallies present in tallies.xml file!")
    end if

    ! Allocate tally array
    if (n_user_tallies > 0 .and. run_mode /= MODE_PLOTTING) then
      call add_tallies("user", n_user_tallies)
    end if

    ! Check for <assume_separate> setting
    if (check_for_node(doc, "assume_separate")) then
      call get_node_value(doc, "assume_separate", temp_str)
      temp_str = to_lower(temp_str)
      if (trim(temp_str) == 'true' .or. trim(temp_str) == '1') &
           assume_separate = .true.
    end if

    ! ==========================================================================
    ! READ MESH DATA

    do i = 1, n_user_meshes
      m => meshes(i)

      ! Get pointer to mesh node
      call get_list_item(node_mesh_list, i, node_mesh)

      ! Copy mesh id
      if (check_for_node(node_mesh, "id")) then
        call get_node_value(node_mesh, "id", m % id)
      else
        call fatal_error("Must specify id for mesh in tally XML file.")
      end if

      ! Check to make sure 'id' hasn't been used
      if (mesh_dict % has_key(m % id)) then
        call fatal_error("Two or more meshes use the same unique ID: " &
             // to_str(m % id))
      end if

      ! Read mesh type
      temp_str = ''
      if (check_for_node(node_mesh, "type")) &
           call get_node_value(node_mesh, "type", temp_str)
      select case (to_lower(temp_str))
      case ('rect', 'rectangle', 'rectangular')
        call warning("Mesh type '" // trim(temp_str) // "' is deprecated. &
             &Please use 'regular' instead.")
        m % type = MESH_REGULAR
      case ('regular')
        m % type = MESH_REGULAR
      case default
        call fatal_error("Invalid mesh type: " // trim(temp_str))
      end select

      ! Determine number of dimensions for mesh
      n = get_arraysize_integer(node_mesh, "dimension")
      if (n /= 2 .and. n /= 3) then
        call fatal_error("Mesh must be two or three dimensions.")
      end if
      m % n_dimension = n

      ! Allocate attribute arrays
      allocate(m % dimension(n))
      allocate(m % lower_left(n))
      allocate(m % width(n))
      allocate(m % upper_right(n))

      ! Check that dimensions are all greater than zero
      call get_node_array(node_mesh, "dimension", iarray3(1:n))
      if (any(iarray3(1:n) <= 0)) then
        call fatal_error("All entries on the <dimension> element for a tally &
             &mesh must be positive.")
      end if

      ! Read dimensions in each direction
      m % dimension = iarray3(1:n)

      ! Read mesh lower-left corner location
      if (m % n_dimension /= get_arraysize_double(node_mesh, "lower_left")) then
        call fatal_error("Number of entries on <lower_left> must be the same &
             &as the number of entries on <dimension>.")
      end if
      call get_node_array(node_mesh, "lower_left", m % lower_left)

      ! Make sure both upper-right or width were specified
      if (check_for_node(node_mesh, "upper_right") .and. &
           check_for_node(node_mesh, "width")) then
        call fatal_error("Cannot specify both <upper_right> and <width> on a &
             &tally mesh.")
      end if

      ! Make sure either upper-right or width was specified
      if (.not.check_for_node(node_mesh, "upper_right") .and. &
           .not.check_for_node(node_mesh, "width")) then
        call fatal_error("Must specify either <upper_right> and <width> on a &
             &tally mesh.")
      end if

      if (check_for_node(node_mesh, "width")) then
        ! Check to ensure width has same dimensions
        if (get_arraysize_double(node_mesh, "width") /= &
             get_arraysize_double(node_mesh, "lower_left")) then
          call fatal_error("Number of entries on <width> must be the same as &
               &the number of entries on <lower_left>.")
        end if

        ! Check for negative widths
        call get_node_array(node_mesh, "width", rarray3(1:n))
        if (any(rarray3(1:n) < ZERO)) then
          call fatal_error("Cannot have a negative <width> on a tally mesh.")
        end if

        ! Set width and upper right coordinate
        m % width = rarray3(1:n)
        m % upper_right = m % lower_left + m % dimension * m % width

      elseif (check_for_node(node_mesh, "upper_right")) then
        ! Check to ensure width has same dimensions
        if (get_arraysize_double(node_mesh, "upper_right") /= &
             get_arraysize_double(node_mesh, "lower_left")) then
          call fatal_error("Number of entries on <upper_right> must be the &
               &same as the number of entries on <lower_left>.")
        end if

        ! Check that upper-right is above lower-left
        call get_node_array(node_mesh, "upper_right", rarray3(1:n))
        if (any(rarray3(1:n) < m % lower_left)) then
          call fatal_error("The <upper_right> coordinates must be greater than &
               &the <lower_left> coordinates on a tally mesh.")
        end if

        ! Set width and upper right coordinate
        m % upper_right = rarray3(1:n)
        m % width = (m % upper_right - m % lower_left) / m % dimension
      end if

      ! Set volume fraction
      m % volume_frac = ONE/real(product(m % dimension),8)

      ! Add mesh to dictionary
      call mesh_dict % add_key(m % id, i)
    end do

    ! We only need the mesh info for plotting
    if (run_mode == MODE_PLOTTING) return

    ! ==========================================================================
    ! READ TALLY DATA

    READ_TALLIES: do i = 1, n_user_tallies
      ! Get pointer to tally
      t => tallies(i)

      ! Get pointer to tally xml node
      call get_list_item(node_tal_list, i, node_tal)

      ! Set tally type to volume by default
      t % type = TALLY_VOLUME

      ! It's desirable to use a track-length esimator for tallies since
      ! generally more events will score to the tally, reducing the
      ! variance. However, for tallies that require information on
      ! post-collision parameters (e.g. tally with an energyout filter) the
      ! analog esimator must be used.

      t % estimator = ESTIMATOR_TRACKLENGTH

      ! Copy material id
      if (check_for_node(node_tal, "id")) then
        call get_node_value(node_tal, "id", t % id)
      else
        call fatal_error("Must specify id for tally in tally XML file.")
      end if

      ! Check to make sure 'id' hasn't been used
      if (tally_dict % has_key(t % id)) then
        call fatal_error("Two or more tallies use the same unique ID: " &
             // to_str(t % id))
      end if

      ! Copy tally name
      if (check_for_node(node_tal, "name")) &
           call get_node_value(node_tal, "name", t % name)

      ! =======================================================================
      ! READ DATA FOR FILTERS

      ! Get pointer list to XML <filter> and get number of filters
      call get_node_list(node_tal, "filter", node_filt_list)
      n_filters = get_list_size(node_filt_list)

      if (n_filters /= 0) then

        ! Allocate filters array
        t % n_filters = n_filters
        allocate(t % filters(n_filters))

        READ_FILTERS: do j = 1, n_filters
          ! Get pointer to filter xml node
          call get_list_item(node_filt_list, j, node_filt)

          ! Convert filter type to lower case
          temp_str = ''
          if (check_for_node(node_filt, "type")) &
               call get_node_value(node_filt, "type", temp_str)
          temp_str = to_lower(temp_str)

          ! Determine number of bins
          if (check_for_node(node_filt, "bins")) then
            if (temp_str == 'energy' .or. temp_str == 'energyout' .or. &
                 temp_str == 'mu' .or. temp_str == 'polar' .or. &
                 temp_str == 'azimuthal') then
              n_words = get_arraysize_double(node_filt, "bins")
            else
              n_words = get_arraysize_integer(node_filt, "bins")
            end if
          else
            call fatal_error("Bins not set in filter on tally " &
                 // trim(to_str(t % id)))
          end if

          ! Determine type of filter
          select case (temp_str)

          case ('distribcell')

            ! Set type of filter
            t % filters(j) % type = FILTER_DISTRIBCELL

            ! Going to add new filters to this tally if n_words > 1

            ! Allocate and store bins
            allocate(t % filters(j) % int_bins(n_words))
            call get_node_array(node_filt, "bins", t % filters(j) % int_bins)

          case ('cell')
            ! Set type of filter
            t % filters(j) % type = FILTER_CELL

            ! Set number of bins
            t % filters(j) % n_bins = n_words

            ! Allocate and store bins
            allocate(t % filters(j) % int_bins(n_words))
            call get_node_array(node_filt, "bins", t % filters(j) % int_bins)

          case ('cellborn')
            ! Set type of filter
            t % filters(j) % type = FILTER_CELLBORN

            ! Set number of bins
            t % filters(j) % n_bins = n_words

            ! Allocate and store bins
            allocate(t % filters(j) % int_bins(n_words))
            call get_node_array(node_filt, "bins", t % filters(j) % int_bins)

          case ('material')
            ! Set type of filter
            t % filters(j) % type = FILTER_MATERIAL

            ! Set number of bins
            t % filters(j) % n_bins = n_words

            ! Allocate and store bins
            allocate(t % filters(j) % int_bins(n_words))
            call get_node_array(node_filt, "bins", t % filters(j) % int_bins)

          case ('universe')
            ! Set type of filter
            t % filters(j) % type = FILTER_UNIVERSE

            ! Set number of bins
            t % filters(j) % n_bins = n_words

            ! Allocate and store bins
            allocate(t % filters(j) % int_bins(n_words))
            call get_node_array(node_filt, "bins", t % filters(j) % int_bins)

          case ('surface')
            call fatal_error("Surface filter is not yet supported!")

            ! Set type of filter
            t % filters(j) % type = FILTER_SURFACE

            ! Set number of bins
            t % filters(j) % n_bins = n_words

            ! Allocate and store bins
            allocate(t % filters(j) % int_bins(n_words))
            call get_node_array(node_filt, "bins", t % filters(j) % int_bins)

          case ('mesh')
            ! Set type of filter
            t % filters(j) % type = FILTER_MESH

            ! Check to make sure multiple meshes weren't given
            if (n_words /= 1) then
              call fatal_error("Can only have one mesh filter specified.")
            end if

            ! Determine id of mesh
            call get_node_value(node_filt, "bins", id)

            ! Get pointer to mesh
            if (mesh_dict % has_key(id)) then
              i_mesh = mesh_dict % get_key(id)
              m => meshes(i_mesh)
            else
              call fatal_error("Could not find mesh " // trim(to_str(id)) &
                   // " specified on tally " // trim(to_str(t % id)))
            end if

            ! Determine number of bins -- this is assuming that the tally is
            ! a volume tally and not a surface current tally. If it is a
            ! surface current tally, the number of bins will get reset later
            t % filters(j) % n_bins = product(m % dimension)

            ! Allocate and store index of mesh
            allocate(t % filters(j) % int_bins(1))
            t % filters(j) % int_bins(1) = i_mesh

          case ('energy')
            ! Set type of filter
            t % filters(j) % type = FILTER_ENERGYIN

            ! Set number of bins
            t % filters(j) % n_bins = n_words - 1

            ! Allocate and store bins
            allocate(t % filters(j) % real_bins(n_words))
            call get_node_array(node_filt, "bins", t % filters(j) % real_bins)

            if (.not. run_CE) then
              if (n_words /= energy_groups + 1) then
                t % energy_matches_groups = .false.
              else if (all(t % filters(j) % real_bins == energy_bins)) then
                t % energy_matches_groups = .false.
              end if
            end if

          case ('energyout')
            ! Set type of filter
            t % filters(j) % type = FILTER_ENERGYOUT

            ! Set number of bins
            t % filters(j) % n_bins = n_words - 1

            ! Allocate and store bins
            allocate(t % filters(j) % real_bins(n_words))
            call get_node_array(node_filt, "bins", t % filters(j) % real_bins)

            if (.not. run_CE) then
              if (n_words /= energy_groups + 1) then
                t % energy_matches_groups = .false.
              else if (all(t % filters(j) % real_bins == energy_bins)) then
                t % energy_matches_groups = .false.
              end if
            end if

            ! Set to analog estimator
            t % estimator = ESTIMATOR_ANALOG

          case ('delayedgroup')
            ! Check to see if running in MG mode, because if so, the current
            ! system isnt set up yet to support delayed group data and thus
            ! these tallies
            if (.not. run_CE) then
              call fatal_error("delayedgroup filter on tally " &
                               // trim(to_str(t % id)) // " not yet supported&
                               & for multi-group mode.")
            end if

            ! Set type of filter
            t % filters(j) % type = FILTER_DELAYEDGROUP

            ! Set number of bins
            t % filters(j) % n_bins = n_words

            ! Allocate and store bins
            allocate(t % filters(j) % int_bins(n_words))
            call get_node_array(node_filt, "bins", t % filters(j) % int_bins)

            ! Check bins to make sure all are between 1 and MAX_DELAYED_GROUPS
            do d = 1, n_words
              if (t % filters(j) % int_bins(d) < 1 .or. &
                   t % filters(j) % int_bins(d) > MAX_DELAYED_GROUPS) then
                call fatal_error("Encountered delayedgroup bin with index " &
                     // trim(to_str(t % filters(j) % int_bins(d))) // " that is&
                     & outside the range of 1 to MAX_DELAYED_GROUPS ( " &
                     // trim(to_str(MAX_DELAYED_GROUPS)) // ")")
              end if
            end do

          case ('mu')
            ! Set type of filter
            t % filters(j) % type = FILTER_MU

            ! Set number of bins
            t % filters(j) % n_bins = n_words - 1

            ! Allocate and store bins
            allocate(t % filters(j) % real_bins(n_words))
            call get_node_array(node_filt, "bins", t % filters(j) % real_bins)

            ! Allow a user to input a lone number which will mean that
            ! you subivide [-1,1] evenly with the input being the number of bins
            if (n_words == 1) then
              Nangle = int(t % filters(j) % real_bins(1))
              if (Nangle > 1) then
                t % filters(j) % n_bins = Nangle
                dangle = TWO / real(Nangle,8)
                deallocate(t % filters(j) % real_bins)
                allocate(t % filters(j) % real_bins(Nangle + 1))
                do iangle = 1, Nangle
                  t % filters(j) % real_bins(iangle) = -ONE + (iangle - 1) * dangle
                end do
                t % filters(j) % real_bins(Nangle + 1) = ONE
              else
                call fatal_error("Number of bins for mu filter must be&
                     & greater than 1 on tally " // trim(to_str(t % id)) // ".")
              end if

            end if

            ! Set to analog estimator
            t % estimator = ESTIMATOR_ANALOG

          case ('polar')
            ! Set type of filter
            t % filters(j) % type = FILTER_POLAR

            ! Set number of bins
            t % filters(j) % n_bins = n_words - 1

            ! Allocate and store bins
            allocate(t % filters(j) % real_bins(n_words))
            call get_node_array(node_filt, "bins", t % filters(j) % real_bins)

            ! Allow a user to input a lone number which will mean that
            ! you subivide [0,pi] evenly with the input being the number of bins
            if (n_words == 1) then
              Nangle = int(t % filters(j) % real_bins(1))
              if (Nangle > 1) then
                t % filters(j) % n_bins = Nangle
                dangle = PI / real(Nangle,8)
                deallocate(t % filters(j) % real_bins)
                allocate(t % filters(j) % real_bins(Nangle + 1))
                do iangle = 1, Nangle
                  t % filters(j) % real_bins(iangle) = (iangle - 1) * dangle
                end do
                t % filters(j) % real_bins(Nangle + 1) = PI
              else
                call fatal_error("Number of bins for polar filter must be&
                     & greater than 1 on tally " // trim(to_str(t % id)) // ".")
              end if

            end if

          case ('azimuthal')
            ! Set type of filter
            t % filters(j) % type = FILTER_AZIMUTHAL

            ! Set number of bins
            t % filters(j) % n_bins = n_words - 1

            ! Allocate and store bins
            allocate(t % filters(j) % real_bins(n_words))
            call get_node_array(node_filt, "bins", t % filters(j) % real_bins)

            ! Allow a user to input a lone number which will mean that
            ! you sub-divide [-pi,pi) evenly with the input being the number of
            ! bins
            if (n_words == 1) then
              Nangle = int(t % filters(j) % real_bins(1))
              if (Nangle > 1) then
                t % filters(j) % n_bins = Nangle
                dangle = TWO * PI / real(Nangle,8)
                deallocate(t % filters(j) % real_bins)
                allocate(t % filters(j) % real_bins(Nangle + 1))
                do iangle = 1, Nangle
                  t % filters(j) % real_bins(iangle) = -PI + (iangle - 1) * dangle
                end do
                t % filters(j) % real_bins(Nangle + 1) = PI
              else
                call fatal_error("Number of bins for azimuthal filter must be&
                     & greater than 1 on tally " // trim(to_str(t % id)) // ".")
              end if

            end if

          case default
            ! Specified tally filter is invalid, raise error
            call fatal_error("Unknown filter type '" &
                 // trim(temp_str) // "' on tally " &
                 // trim(to_str(t % id)) // ".")

          end select

          ! Set find_filter, e.g. if filter(3) has type FILTER_CELL, then
          ! find_filter(FILTER_CELL) would be set to 3.

          t % find_filter(t % filters(j) % type) = j

        end do READ_FILTERS

        ! Check that both cell and surface weren't specified
        if (t % find_filter(FILTER_CELL) > 0 .and. &
             t % find_filter(FILTER_SURFACE) > 0) then
          call fatal_error("Cannot specify both cell and surface filters for &
               &tally " // trim(to_str(t % id)))
        end if

      else
        ! No filters were specified
        t % n_filters = 0
      end if

      ! =======================================================================
      ! READ DATA FOR NUCLIDES

      if (check_for_node(node_tal, "nuclides")) then

        ! Allocate a temporary string array for nuclides and copy values over
        allocate(sarray(get_arraysize_string(node_tal, "nuclides")))
        call get_node_array(node_tal, "nuclides", sarray)

        if (trim(sarray(1)) == 'all') then
          ! Handle special case <nuclides>all</nuclides>
          allocate(t % nuclide_bins(n_nuclides_total + 1))

          ! Set bins to 1, 2, 3, ..., n_nuclides_total, -1
          t % nuclide_bins(1:n_nuclides_total) = &
               (/ (j, j=1, n_nuclides_total) /)
          t % nuclide_bins(n_nuclides_total + 1) = -1

          ! Set number of nuclide bins
          t % n_nuclide_bins = n_nuclides_total + 1

          ! Set flag so we can treat this case specially
          t % all_nuclides = .true.
        else
          ! Any other case, e.g. <nuclides>U-235 Pu-239</nuclides>
          n_words = get_arraysize_string(node_tal, "nuclides")
          allocate(t % nuclide_bins(n_words))
          do j = 1, n_words

            ! Check if total material was specified
            if (trim(sarray(j)) == 'total') then

              ! Check if a delayedgroup filter is present for this tally
              do l = 1, t % n_filters
                if (t % filters(l) % type == FILTER_DELAYEDGROUP) then
                  call warning("A delayedgroup filter was used on a total &
                       &nuclide tally. Cross section libraries are not &
                       &guaranteed to have the same delayed group structure &
                       &across all isotopes. In particular, ENDF/B-VII.1 does &
                       &not have a consistent delayed group structure across &
                       &all isotopes while the JEFF 3.1.1 library has the same &
                       &delayed group structure across all isotopes. Use with &
                       &caution!")
                end if
              end do

              t % nuclide_bins(j) = -1
              cycle
            end if

            ! If a specific nuclide was specified
            word = to_lower(sarray(j))

            ! Append default_xs specifier to nuclide if needed
            if ((default_xs /= '') .and. (.not. ends_with(sarray(j), 'c'))) then
              word = trim(word) // "." // default_xs
            end if

            ! Search through nuclides
            pair_list => nuclide_dict % keys()
            do while (associated(pair_list))
              if (starts_with(pair_list % key, word)) then
                word = pair_list % key(1:150)
                exit
              end if

              ! Advance to next
              pair_list => pair_list % next
            end do

            ! Check if no nuclide was found
            if (.not. associated(pair_list)) then
              call fatal_error("Could not find the nuclide " &
                   // trim(word) // " specified in tally " &
                   // trim(to_str(t % id)) // " in any material.")
            end if
            deallocate(pair_list)

            ! Set bin to index in nuclides array
            t % nuclide_bins(j) = nuclide_dict % get_key(word)
          end do

          ! Set number of nuclide bins
          t % n_nuclide_bins = n_words
        end if

        ! Deallocate temporary string array
        deallocate(sarray)

      else
        ! No <nuclides> were specified -- create only one bin will be added
        ! for the total material.
        allocate(t % nuclide_bins(1))
        t % nuclide_bins(1) = -1
        t % n_nuclide_bins = 1

        ! Check if a delayedgroup filter is present for this tally
        do l = 1, t % n_filters
          if (t % filters(l) % type == FILTER_DELAYEDGROUP) then
            call warning("A delayedgroup filter was used on a total nuclide &
                 &tally. Cross section libraries are not guaranteed to have the&
                 & same delayed group structure across all isotopes. In &
                 &particular, ENDF/B-VII.1 does not have a consistent delayed &
                 &group structure across all isotopes while the JEFF 3.1.1 &
                 &library has the same delayed group structure across all &
                 &isotopes. Use with caution!")
          end if
        end do
      end if

      ! =======================================================================
      ! READ DATA FOR SCORES

      if (check_for_node(node_tal, "scores")) then
        n_words = get_arraysize_string(node_tal, "scores")
        allocate(sarray(n_words))
        call get_node_array(node_tal, "scores", sarray)

        ! Before we can allocate storage for scores, we must determine the
        ! number of additional scores required due to the moment scores
        ! (i.e., scatter-p#, flux-y#)
        n_new = 0
        do j = 1, n_words
          sarray(j) = to_lower(sarray(j))
          ! Find if scores(j) is of the form 'moment-p' or 'moment-y' present in
          ! MOMENT_STRS(:)
          ! If so, check the order, store if OK, then reset the number to 'n'
          score_name = trim(sarray(j))

          ! Append the score to the list of possible trigger scores
          if (trigger_on) call trigger_scores % add_key(trim(score_name), j)

          do imomstr = 1, size(MOMENT_STRS)
            if (starts_with(score_name,trim(MOMENT_STRS(imomstr)))) then
              n_order_pos = scan(score_name,'0123456789')
              n_order = int(str_to_int( &
                   score_name(n_order_pos:(len_trim(score_name)))),4)
              if (n_order > MAX_ANG_ORDER) then
                ! User requested too many orders; throw a warning and set to the
                ! maximum order.
                ! The above scheme will essentially take the absolute value
                if (master) call warning("Invalid scattering order of " &
                     // trim(to_str(n_order)) // " requested. Setting to the &
                     &maximum permissible value, " &
                     // trim(to_str(MAX_ANG_ORDER)))
                n_order = MAX_ANG_ORDER
                sarray(j) = trim(MOMENT_STRS(imomstr)) &
                     // trim(to_str(MAX_ANG_ORDER))
              end if
              ! Find total number of bins for this case
              if (imomstr >= YN_LOC) then
                n_bins = (n_order + 1)**2
              else
                n_bins = n_order + 1
              end if
              ! We subtract one since n_words already included
              n_new = n_new + n_bins - 1
              exit
            end if
          end do
        end do
        n_scores = n_words + n_new

        ! Allocate score storage accordingly
        allocate(t % score_bins(n_scores))
        allocate(t % moment_order(n_scores))
        t % moment_order = 0
        j = 0
        do l = 1, n_words
          j = j + 1
          ! Get the input string in scores(l) but if score is one of the moment
          ! scores then strip off the n and store it as an integer to be used
          ! later. Then perform the select case on this modified (number
          ! removed) string
          n_order = -1
          score_name = sarray(l)
          do imomstr = 1, size(MOMENT_STRS)
            if (starts_with(score_name,trim(MOMENT_STRS(imomstr)))) then
              n_order_pos = scan(score_name,'0123456789')
              n_order = int(str_to_int( &
                   score_name(n_order_pos:(len_trim(score_name)))),4)
              if (n_order > MAX_ANG_ORDER) then
                ! User requested too many orders; throw a warning and set to the
                ! maximum order.
                ! The above scheme will essentially take the absolute value
                n_order = MAX_ANG_ORDER
              end if
              score_name = trim(MOMENT_STRS(imomstr)) // "n"
              ! Find total number of bins for this case
              if (imomstr >= YN_LOC) then
                n_bins = (n_order + 1)**2
              else
                n_bins = n_order + 1
              end if
              exit
            end if
          end do
          ! Now check the Moment_N_Strs, but only if we werent successful above
          if (imomstr > size(MOMENT_STRS)) then
            do imomstr = 1, size(MOMENT_N_STRS)
              if (starts_with(score_name,trim(MOMENT_N_STRS(imomstr)))) then
                n_order_pos = scan(score_name,'0123456789')
                n_order = int(str_to_int( &
                     score_name(n_order_pos:(len_trim(score_name)))),4)
                if (n_order > MAX_ANG_ORDER) then
                  ! User requested too many orders; throw a warning and set to the
                  ! maximum order.
                  ! The above scheme will essentially take the absolute value
                  if (master) call warning("Invalid scattering order of " &
                       // trim(to_str(n_order)) // " requested. Setting to &
                       &the maximum permissible value, " &
                       // trim(to_str(MAX_ANG_ORDER)))
                  n_order = MAX_ANG_ORDER
                end if
                score_name = trim(MOMENT_N_STRS(imomstr)) // "n"
                exit
              end if
            end do
          end if

          ! Check if delayed group filter is used with any score besides
          ! delayed-nu-fission
          if (score_name /= 'delayed-nu-fission' .and. &
               t % find_filter(FILTER_DELAYEDGROUP) > 0) then
            call fatal_error("Cannot tally " // trim(score_name) // " with a &
                 &delayedgroup filter.")
          end if

          ! Check to see if the mu filter is applied and if that makes sense.
          if ((.not. starts_with(score_name,'scatter')) .and. &
               (.not. starts_with(score_name,'nu-scatter'))) then
            if (t % find_filter(FILTER_MU) > 0) then
              call fatal_error("Cannot tally " // trim(score_name) //" with a &
                               &change of angle (mu) filter.")
            end if
          ! Also check to see if this is a legendre expansion or not.
          ! If so, we can accept this score and filter combo for p0, but not
          ! elsewhere.
          else if (n_order > 0) then
            if (t % find_filter(FILTER_MU) > 0) then
              call fatal_error("Cannot tally " // trim(score_name) //" with a &
                               &change of angle (mu) filter unless order is 0.")
            end if
          end if

          select case (trim(score_name))
          case ('flux')
            ! Prohibit user from tallying flux for an individual nuclide
            if (.not. (t % n_nuclide_bins == 1 .and. &
                 t % nuclide_bins(1) == -1)) then
              call fatal_error("Cannot tally flux for an individual nuclide.")
            end if

            t % score_bins(j) = SCORE_FLUX
            if (t % find_filter(FILTER_ENERGYOUT) > 0) then
              call fatal_error("Cannot tally flux with an outgoing energy &
                   &filter.")
            end if
          case ('flux-yn')
            ! Prohibit user from tallying flux for an individual nuclide
            if (.not. (t % n_nuclide_bins == 1 .and. &
                 t % nuclide_bins(1) == -1)) then
              call fatal_error("Cannot tally flux for an individual nuclide.")
            end if

            if (t % find_filter(FILTER_ENERGYOUT) > 0) then
              call fatal_error("Cannot tally flux with an outgoing energy &
                   &filter.")
            end if

            t % score_bins(j : j + n_bins - 1) = SCORE_FLUX_YN
            t % moment_order(j : j + n_bins - 1) = n_order
            j = j + n_bins  - 1

          case ('total', '(n,total)')
            t % score_bins(j) = SCORE_TOTAL
            if (t % find_filter(FILTER_ENERGYOUT) > 0) then
              call fatal_error("Cannot tally total reaction rate with an &
                   &outgoing energy filter.")
            end if

          case ('total-yn')
            if (t % find_filter(FILTER_ENERGYOUT) > 0) then
              call fatal_error("Cannot tally total reaction rate with an &
                   &outgoing energy filter.")
            end if

            t % score_bins(j : j + n_bins - 1) = SCORE_TOTAL_YN
            t % moment_order(j : j + n_bins - 1) = n_order
            j = j + n_bins - 1

          case ('scatter')
            t % score_bins(j) = SCORE_SCATTER

          case ('nu-scatter')
            t % score_bins(j) = SCORE_NU_SCATTER

            ! Set tally estimator to analog
            t % estimator = ESTIMATOR_ANALOG
          case ('scatter-n')
            if (n_order == 0) then
              t % score_bins(j) = SCORE_SCATTER
            else
              t % score_bins(j) = SCORE_SCATTER_N
              ! Set tally estimator to analog
              t % estimator = ESTIMATOR_ANALOG
            end if
            t % moment_order(j) = n_order

          case ('nu-scatter-n')
            ! Set tally estimator to analog
            t % estimator = ESTIMATOR_ANALOG
            if (n_order == 0) then
              t % score_bins(j) = SCORE_NU_SCATTER
            else
              t % score_bins(j) = SCORE_NU_SCATTER_N
            end if
            t % moment_order(j) = n_order

          case ('scatter-pn')
            t % estimator = ESTIMATOR_ANALOG
            ! Setup P0:Pn
            t % score_bins(j : j + n_bins - 1) = SCORE_SCATTER_PN
            t % moment_order(j : j + n_bins - 1) = n_order
            j = j + n_bins - 1

          case ('nu-scatter-pn')
            t % estimator = ESTIMATOR_ANALOG
            ! Setup P0:Pn
            t % score_bins(j : j + n_bins - 1) = SCORE_NU_SCATTER_PN
            t % moment_order(j : j + n_bins - 1) = n_order
            j = j + n_bins - 1

          case ('scatter-yn')
            t % estimator = ESTIMATOR_ANALOG
            ! Setup P0:Pn
            t % score_bins(j : j + n_bins - 1) = SCORE_SCATTER_YN
            t % moment_order(j : j + n_bins - 1) = n_order
            j = j + n_bins - 1

          case ('nu-scatter-yn')
            t % estimator = ESTIMATOR_ANALOG
            ! Setup P0:Pn
            t % score_bins(j : j + n_bins - 1) = SCORE_NU_SCATTER_YN
            t % moment_order(j : j + n_bins - 1) = n_order
            j = j + n_bins - 1

          case('transport')
            t % score_bins(j) = SCORE_TRANSPORT

            ! Set tally estimator to analog
            t % estimator = ESTIMATOR_ANALOG
          case ('diffusion')
            call fatal_error("Diffusion score no longer supported for tallies, &
                 &please remove")
          case ('n1n')
            t % score_bins(j) = SCORE_N_1N

            ! Set tally estimator to analog
            t % estimator = ESTIMATOR_ANALOG
          case ('n2n', '(n,2n)')
            t % score_bins(j) = N_2N

            ! Disallow for MG mode since data not present
            if (.not. run_CE) then
              call fatal_error("Cannot tally (n,2n) reaction rate in &
                               &multi-group mode")
            end if

          case ('n3n', '(n,3n)')
            t % score_bins(j) = N_3N

            ! Disallow for MG mode since data not present
            if (.not. run_CE) then
              call fatal_error("Cannot tally (n,3n) reaction rate in &
                               &multi-group mode")
            end if

          case ('n4n', '(n,4n)')
            t % score_bins(j) = N_4N

            ! Disallow for MG mode since data not present
            if (.not. run_CE) then
              call fatal_error("Cannot tally (n,4n) reaction rate in &
                               &multi-group mode")
            end if

          case ('absorption')
            t % score_bins(j) = SCORE_ABSORPTION
            if (t % find_filter(FILTER_ENERGYOUT) > 0) then
              call fatal_error("Cannot tally absorption rate with an outgoing &
                   &energy filter.")
            end if
          case ('fission', '18')
            t % score_bins(j) = SCORE_FISSION
            if (t % find_filter(FILTER_ENERGYOUT) > 0) then
              call fatal_error("Cannot tally fission rate with an outgoing &
                   &energy filter.")
            end if
          case ('nu-fission')
            t % score_bins(j) = SCORE_NU_FISSION
            if (t % find_filter(FILTER_ENERGYOUT) > 0) then
              ! Set tally estimator to analog
              t % estimator = ESTIMATOR_ANALOG
            end if
          case ('delayed-nu-fission')
            t % score_bins(j) = SCORE_DELAYED_NU_FISSION
            if (t % find_filter(FILTER_ENERGYOUT) > 0) then
              ! Set tally estimator to analog
              t % estimator = ESTIMATOR_ANALOG
            end if

            ! Disallow for MG mode since data not present
            if (.not. run_CE) then
              call fatal_error("Cannot tally delayed nu-fission rate in &
                               &multi-group mode")
            end if
          case ('kappa-fission')
            t % score_bins(j) = SCORE_KAPPA_FISSION
          case ('inverse-velocity')
            t % score_bins(j) = SCORE_INVERSE_VELOCITY
          case ('current')
            t % score_bins(j) = SCORE_CURRENT
            t % type = TALLY_SURFACE_CURRENT

            ! Check to make sure that current is the only desired response
            ! for this tally
            if (n_words > 1) then
              call fatal_error("Cannot tally other scores in the &
                   &same tally as surface currents")
            end if

            ! Since the number of bins for the mesh filter was already set
            ! assuming it was a volume tally, we need to adjust the number
            ! of bins

            ! Get index of mesh filter
            k = t % find_filter(FILTER_MESH)

            ! Check to make sure mesh filter was specified
            if (k == 0) then
              call fatal_error("Cannot tally surface current without a mesh &
                   &filter.")
            end if

            ! Get pointer to mesh
            i_mesh = t % filters(k) % int_bins(1)
            m => meshes(i_mesh)

            ! We need to increase the dimension by one since we also need
            ! currents coming into and out of the boundary mesh cells.
            t % filters(k) % n_bins = product(m % dimension + 1)

            ! Copy filters to temporary array
            allocate(filters(t % n_filters + 1))
            filters(1:t % n_filters) = t % filters

            ! Move allocation back -- filters becomes deallocated during
            ! this call
            call move_alloc(FROM=filters, TO=t%filters)

            ! Add surface filter
            t % n_filters = t % n_filters + 1
            t % filters(t % n_filters) % type = FILTER_SURFACE
            t % filters(t % n_filters) % n_bins = 2 * m % n_dimension
            allocate(t % filters(t % n_filters) % int_bins(&
                 2 * m % n_dimension))
            if (m % n_dimension == 2) then
              t % filters(t % n_filters) % int_bins = (/ IN_RIGHT, &
                   OUT_RIGHT, IN_FRONT, OUT_FRONT /)
            elseif (m % n_dimension == 3) then
              t % filters(t % n_filters) % int_bins = (/ IN_RIGHT, &
                   OUT_RIGHT, IN_FRONT, OUT_FRONT, IN_TOP, OUT_TOP /)
            end if
            t % find_filter(FILTER_SURFACE) = t % n_filters

          case ('events')
            t % score_bins(j) = SCORE_EVENTS

          case ('elastic', '(n,elastic)')
            t % score_bins(j) = ELASTIC
          case ('(n,2nd)')
            t % score_bins(j) = N_2ND
          case ('(n,na)')
            t % score_bins(j) = N_2NA
          case ('(n,n3a)')
            t % score_bins(j) = N_N3A
          case ('(n,2na)')
            t % score_bins(j) = N_2NA
          case ('(n,3na)')
            t % score_bins(j) = N_3NA
          case ('(n,np)')
            t % score_bins(j) = N_NP
          case ('(n,n2a)')
            t % score_bins(j) = N_N2A
          case ('(n,2n2a)')
            t % score_bins(j) = N_2N2A
          case ('(n,nd)')
            t % score_bins(j) = N_ND
          case ('(n,nt)')
            t % score_bins(j) = N_NT
          case ('(n,nHe-3)')
            t % score_bins(j) = N_N3HE
          case ('(n,nd2a)')
            t % score_bins(j) = N_ND2A
          case ('(n,nt2a)')
            t % score_bins(j) = N_NT2A
          case ('(n,3nf)')
            t % score_bins(j) = N_3NF
          case ('(n,2np)')
            t % score_bins(j) = N_2NP
          case ('(n,3np)')
            t % score_bins(j) = N_3NP
          case ('(n,n2p)')
            t % score_bins(j) = N_N2P
          case ('(n,npa)')
            t % score_bins(j) = N_NPA
          case ('(n,n1)')
            t % score_bins(j) = N_N1
          case ('(n,nc)')
            t % score_bins(j) = N_NC
          case ('(n,gamma)')
            t % score_bins(j) = N_GAMMA
          case ('(n,p)')
            t % score_bins(j) = N_P
          case ('(n,d)')
            t % score_bins(j) = N_D
          case ('(n,t)')
            t % score_bins(j) = N_T
          case ('(n,3He)')
            t % score_bins(j) = N_3HE
          case ('(n,a)')
            t % score_bins(j) = N_A
          case ('(n,2a)')
            t % score_bins(j) = N_2A
          case ('(n,3a)')
            t % score_bins(j) = N_3A
          case ('(n,2p)')
            t % score_bins(j) = N_2P
          case ('(n,pa)')
            t % score_bins(j) = N_PA
          case ('(n,t2a)')
            t % score_bins(j) = N_T2A
          case ('(n,d2a)')
            t % score_bins(j) = N_D2A
          case ('(n,pd)')
            t % score_bins(j) = N_PD
          case ('(n,pt)')
            t % score_bins(j) = N_PT
          case ('(n,da)')
            t % score_bins(j) = N_DA

          case default
            ! Assume that user has specified an MT number
            MT = int(str_to_int(score_name))

            if (MT /= ERROR_INT) then
              ! Specified score was an integer
              if (MT > 1) then
                t % score_bins(j) = MT
              else
                call fatal_error("Invalid MT on <scores>: " &
                     // trim(sarray(l)))
              end if

            else
              ! Specified score was not an integer
              call fatal_error("Unknown scoring function: " &
                   // trim(sarray(l)))
            end if

          end select

          ! Do a check at the end (instead of for every case) to make sure
          ! the tallies are compatible with MG mode where we have less detailed
          ! nuclear data
            if (.not. run_CE .and. t % score_bins(j) > 0) then
              call fatal_error("Cannot tally " // trim(score_name) // &
                               " reaction rate in multi-group mode")
            end if
        end do

        t % n_score_bins = n_scores
        t % n_user_score_bins = n_words

        ! Deallocate temporary string array of scores
        deallocate(sarray)

        ! Check that no duplicate scores exist
        j = 1
        do while (j < n_scores)
          ! Determine number of bins for scores with expansions
          n_order = t % moment_order(j)
          select case (t % score_bins(j))
          case (SCORE_SCATTER_PN, SCORE_NU_SCATTER_PN)
            n_bins = n_order + 1
          case (SCORE_FLUX_YN, SCORE_TOTAL_YN, SCORE_SCATTER_YN, &
               SCORE_NU_SCATTER_YN)
            n_bins = (n_order + 1)**2
          case default
            n_bins = 1
          end select

          do k = j + n_bins, n_scores
            if (t % score_bins(j) == t % score_bins(k) .and. &
                 t % moment_order(j) == t % moment_order(k)) then
              call fatal_error("Duplicate score of type '" // trim(&
                   reaction_name(t % score_bins(j))) // "' found in tally " &
                   // trim(to_str(t % id)))
            end if
          end do
          j = j + n_bins
        end do
      else
        call fatal_error("No <scores> specified on tally " &
             // trim(to_str(t % id)) // ".")
      end if

      ! If settings.xml trigger is turned on, create tally triggers
      if (trigger_on) then

        ! Get list of trigger nodes for this tally
        call get_node_list(node_tal, "trigger", node_trigger_list)

        ! Initialize the number of triggers
        n_user_trig = get_list_size(node_trigger_list)

        ! Count the number of triggers needed for all scores including "all"
        t % n_triggers = 0
        COUNT_TRIGGERS: do user_trig_ind = 1, n_user_trig

          ! Get pointer to trigger node
          call get_list_item(node_trigger_list, user_trig_ind, node_trigger)

          ! Get scores for this trigger
          if (check_for_node(node_trigger, "scores")) then
            n_words = get_arraysize_string(node_trigger, "scores")
            allocate(sarray(n_words))
            call get_node_array(node_trigger, "scores", sarray)
          else
            n_words = 1
            allocate(sarray(n_words))
            sarray(1) = "all"
          end if

          ! Count the number of scores for this trigger
          do j = 1, n_words
            score_name = trim(to_lower(sarray(j)))

            if (score_name == "all") then
              scores => trigger_scores % keys()

              do while (associated(scores))
                next => scores % next
                deallocate(scores)
                scores => next
                t % n_triggers = t % n_triggers + 1
              end do

            else
              t % n_triggers = t % n_triggers + 1
            end if

          end do

          deallocate(sarray)

        end do COUNT_TRIGGERS

        ! Allocate array of triggers for this tally
        if (t % n_triggers > 0) then
          allocate(t % triggers(t % n_triggers))
        end if

        ! Initialize overall trigger index for this tally to zero
        trig_ind = 1

        ! Create triggers for all scores specified on each trigger
        TRIGGER_LOOP: do user_trig_ind = 1, n_user_trig

          ! Get pointer to trigger node
          call get_list_item(node_trigger_list, user_trig_ind, node_trigger)

          ! Get the trigger type - "variance", "std_dev" or "rel_err"
          if (check_for_node(node_trigger, "type")) then
            call get_node_value(node_trigger, "type", temp_str)
            temp_str = to_lower(temp_str)
          else
            call fatal_error("Must specify trigger type for tally " // &
                 trim(to_str(t % id)) // " in tally XML file.")
          end if

          ! Get the convergence threshold for the trigger
          if (check_for_node(node_trigger, "threshold")) then
            call get_node_value(node_trigger, "threshold", threshold)
          else
            call fatal_error("Must specify trigger threshold for tally " // &
                 trim(to_str(t % id)) // " in tally XML file.")
          end if

          ! Get list scores for this trigger
          if (check_for_node(node_trigger, "scores")) then
            n_words = get_arraysize_string(node_trigger, "scores")
            allocate(sarray(n_words))
            call get_node_array(node_trigger, "scores", sarray)
          else
            n_words = 1
            allocate(sarray(n_words))
            sarray(1) = "all"
          end if

          ! Create a trigger for each score
          SCORE_LOOP: do j = 1, n_words
            score_name = trim(to_lower(sarray(j)))

            ! Expand "all" to include TriggerObjects for each score in tally
            if (score_name == "all") then
              scores => trigger_scores % keys()

              ! Loop over all tally scores
              do while (associated(scores))
                score_name = trim(scores % key)

                ! Store the score name and index in the trigger
                t % triggers(trig_ind) % score_name = trim(score_name)
                t % triggers(trig_ind) % score_index = &
                     trigger_scores % get_key(trim(score_name))

                ! Set the trigger convergence threshold type
                select case (temp_str)
                case ('std_dev')
                  t % triggers(trig_ind) % type = STANDARD_DEVIATION
                case ('variance')
                  t % triggers(trig_ind) % type = VARIANCE
                case ('rel_err')
                  t % triggers(trig_ind) % type = RELATIVE_ERROR
                case default
                  call fatal_error("Unknown trigger type " // &
                       trim(temp_str) // " in tally " // trim(to_str(t % id)))
                end select

                ! Store the trigger convergence threshold
                t % triggers(trig_ind) % threshold = threshold

                ! Move to next score
                next => scores % next
                deallocate(scores)
                scores => next

                ! Increment the overall trigger index
                trig_ind = trig_ind + 1
              end do

            ! Scores other than the "all" placeholder
            else

              ! Store the score name and index
              t % triggers(trig_ind) % score_name = trim(score_name)
              t % triggers(trig_ind) % score_index = &
                   trigger_scores % get_key(trim(score_name))

              ! Check if an invalid score was set for the trigger
              if (t % triggers(trig_ind) % score_index == 0) then
                call fatal_error("The trigger score " // trim(score_name) // &
                     " is not set for tally " // trim(to_str(t % id)))
              end if

              ! Store the trigger convergence threshold
              t % triggers(trig_ind) % threshold = threshold

              ! Set the trigger convergence threshold type
              select case (temp_str)
              case ('std_dev')
                t % triggers(trig_ind) % type = STANDARD_DEVIATION
              case ('variance')
                t % triggers(trig_ind) % type = VARIANCE
              case ('rel_err')
                t % triggers(trig_ind) % type = RELATIVE_ERROR
              case default
                call fatal_error("Unknown trigger type " // trim(temp_str) // &
                     " in tally " // trim(to_str(t % id)))
              end select

              ! Increment the overall trigger index
              trig_ind = trig_ind + 1
            end if
          end do SCORE_LOOP

          ! Deallocate the list of tally scores used to create triggers
          deallocate(sarray)
        end do TRIGGER_LOOP

        ! Deallocate dictionary of scores/indices used to populate triggers
        call trigger_scores % clear()
      end if

      ! =======================================================================
      ! SET TALLY ESTIMATOR

      ! Check if user specified estimator
      if (check_for_node(node_tal, "estimator")) then
        temp_str = ''
        call get_node_value(node_tal, "estimator", temp_str)
        select case(trim(temp_str))
        case ('analog')
          t % estimator = ESTIMATOR_ANALOG

        case ('tracklength', 'track-length', 'pathlength', 'path-length')
          ! If the estimator was set to an analog estimator, this means the
          ! tally needs post-collision information
          if (t % estimator == ESTIMATOR_ANALOG) then
            call fatal_error("Cannot use track-length estimator for tally " &
                 // to_str(t % id))
          end if

          ! Set estimator to track-length estimator
          t % estimator = ESTIMATOR_TRACKLENGTH

        case ('collision')
          ! If the estimator was set to an analog estimator, this means the
          ! tally needs post-collision information
          if (t % estimator == ESTIMATOR_ANALOG) then
            call fatal_error("Cannot use collision estimator for tally " &
                 // to_str(t % id))
          end if

          ! Set estimator to collision estimator
          t % estimator = ESTIMATOR_COLLISION

        case default
          call fatal_error("Invalid estimator '" // trim(temp_str) &
               // "' on tally " // to_str(t % id))
        end select
      end if

      ! Add tally to dictionary
      call tally_dict % add_key(t % id, i)

    end do READ_TALLIES

    ! Close XML document
    call close_xmldoc(doc)

  end subroutine read_tallies_xml

!===============================================================================
! READ_PLOTS_XML reads data from a plots.xml file
!===============================================================================

  subroutine read_plots_xml()

    integer :: i, j
    integer :: n_cols, col_id, n_comp, n_masks, n_meshlines
    integer :: meshid
    integer :: i_mesh
    integer, allocatable :: iarray(:)
    logical :: file_exists              ! does plots.xml file exist?
    character(MAX_LINE_LEN) :: filename ! absolute path to plots.xml
    character(MAX_LINE_LEN) :: temp_str
    character(MAX_WORD_LEN) :: meshtype
    type(ObjectPlot), pointer :: pl => null()
    type(Node), pointer :: doc => null()
    type(Node), pointer :: node_plot => null()
    type(Node), pointer :: node_col => null()
    type(Node), pointer :: node_mask => null()
    type(Node), pointer :: node_meshlines => null()
    type(NodeList), pointer :: node_plot_list => null()
    type(NodeList), pointer :: node_col_list => null()
    type(NodeList), pointer :: node_mask_list => null()
    type(NodeList), pointer :: node_meshline_list => null()

    ! Check if plots.xml exists
    filename = trim(path_input) // "plots.xml"
    inquire(FILE=filename, EXIST=file_exists)
    if (.not. file_exists) then
      call fatal_error("Plots XML file '" // trim(filename) &
           // "' does not exist!")
    end if

    ! Display output message
    call write_message("Reading plot XML file...", 5)

    ! Parse plots.xml file
    call open_xmldoc(doc, filename)

    ! Get list pointer to XML <plot>
    call get_node_list(doc, "plot", node_plot_list)

    ! Allocate plots array
    n_plots = get_list_size(node_plot_list)
    allocate(plots(n_plots))

    READ_PLOTS: do i = 1, n_plots
      pl => plots(i)

      ! Get pointer to plot XML node
      call get_list_item(node_plot_list, i, node_plot)

      ! Copy data into plots
      if (check_for_node(node_plot, "id")) then
        call get_node_value(node_plot, "id", pl % id)
      else
        call fatal_error("Must specify plot id in plots XML file.")
      end if

      ! Check to make sure 'id' hasn't been used
      if (plot_dict % has_key(pl % id)) then
        call fatal_error("Two or more plots use the same unique ID: " &
             // to_str(pl % id))
      end if

      ! Copy plot type
      temp_str = 'slice'
      if (check_for_node(node_plot, "type")) &
           call get_node_value(node_plot, "type", temp_str)
      temp_str = to_lower(temp_str)
      select case (trim(temp_str))
      case ("slice")
        pl % type = PLOT_TYPE_SLICE
      case ("voxel")
        pl % type = PLOT_TYPE_VOXEL
      case default
        call fatal_error("Unsupported plot type '" // trim(temp_str) &
             // "' in plot " // trim(to_str(pl % id)))
      end select

      ! Set output file path
      filename = trim(to_str(pl % id)) // "_plot"
      if (check_for_node(node_plot, "filename")) &
           call get_node_value(node_plot, "filename", filename)
      select case (pl % type)
      case (PLOT_TYPE_SLICE)
        pl % path_plot = trim(path_input) // trim(filename) // ".ppm"
      case (PLOT_TYPE_VOXEL)
        pl % path_plot = trim(path_input) // trim(filename) // ".voxel"
      end select

      ! Copy plot pixel size
      if (pl % type == PLOT_TYPE_SLICE) then
        if (get_arraysize_integer(node_plot, "pixels") == 2) then
          call get_node_array(node_plot, "pixels", pl % pixels(1:2))
        else
          call fatal_error("<pixels> must be length 2 in slice plot " &
               // trim(to_str(pl % id)))
        end if
      else if (pl % type == PLOT_TYPE_VOXEL) then
        if (get_arraysize_integer(node_plot, "pixels") == 3) then
          call get_node_array(node_plot, "pixels", pl % pixels(1:3))
        else
          call fatal_error("<pixels> must be length 3 in voxel plot " &
               // trim(to_str(pl % id)))
        end if
      end if

      ! Copy plot background color
      if (check_for_node(node_plot, "background")) then
        if (pl % type == PLOT_TYPE_VOXEL) then
          if (master) call warning("Background color ignored in voxel plot " &
               // trim(to_str(pl % id)))
        end if
        if (get_arraysize_integer(node_plot, "background") == 3) then
          call get_node_array(node_plot, "background", pl % not_found % rgb)
        else
          call fatal_error("Bad background RGB in plot " &
               // trim(to_str(pl % id)))
        end if
      else
        pl % not_found % rgb = (/ 255, 255, 255 /)
      end if

      ! Copy plot basis
      if (pl % type == PLOT_TYPE_SLICE) then
        temp_str = 'xy'
        if (check_for_node(node_plot, "basis")) &
             call get_node_value(node_plot, "basis", temp_str)
        temp_str = to_lower(temp_str)
        select case (trim(temp_str))
        case ("xy")
          pl % basis = PLOT_BASIS_XY
        case ("xz")
          pl % basis = PLOT_BASIS_XZ
        case ("yz")
          pl % basis = PLOT_BASIS_YZ
        case default
          call fatal_error("Unsupported plot basis '" // trim(temp_str) &
               // "' in plot " // trim(to_str(pl % id)))
        end select
      end if

      ! Copy plotting origin
      if (get_arraysize_double(node_plot, "origin") == 3) then
        call get_node_array(node_plot, "origin", pl % origin)
      else
        call fatal_error("Origin must be length 3 in plot " &
             // trim(to_str(pl % id)))
      end if

      ! Copy plotting width
      if (pl % type == PLOT_TYPE_SLICE) then
        if (get_arraysize_double(node_plot, "width") == 2) then
          call get_node_array(node_plot, "width", pl % width(1:2))
        else
          call fatal_error("<width> must be length 2 in slice plot " &
               // trim(to_str(pl % id)))
        end if
      else if (pl % type == PLOT_TYPE_VOXEL) then
        if (get_arraysize_double(node_plot, "width") == 3) then
          call get_node_array(node_plot, "width", pl % width(1:3))
        else
          call fatal_error("<width> must be length 3 in voxel plot " &
               // trim(to_str(pl % id)))
        end if
      end if

      ! Copy plot cell universe level
      if (check_for_node(node_plot, "level")) then
        call get_node_value(node_plot, "level", pl % level)

        if (pl % level < 0) then
          call fatal_error("Bad universe level in plot " &
               // trim(to_str(pl % id)))
        end if
      else
        pl % level = PLOT_LEVEL_LOWEST
      end if

      ! Copy plot color type and initialize all colors randomly
      temp_str = "cell"
      if (check_for_node(node_plot, "color")) &
           call get_node_value(node_plot, "color", temp_str)
      temp_str = to_lower(temp_str)
      select case (trim(temp_str))
      case ("cell")

        pl % color_by = PLOT_COLOR_CELLS
        allocate(pl % colors(n_cells))
        do j = 1, n_cells
          pl % colors(j) % rgb(1) = int(prn()*255)
          pl % colors(j) % rgb(2) = int(prn()*255)
          pl % colors(j) % rgb(3) = int(prn()*255)
        end do

      case ("mat", "material")

        pl % color_by = PLOT_COLOR_MATS
        allocate(pl % colors(n_materials))
        do j = 1, n_materials
          pl % colors(j) % rgb(1) = int(prn()*255)
          pl % colors(j) % rgb(2) = int(prn()*255)
          pl % colors(j) % rgb(3) = int(prn()*255)
        end do

      case default
        call fatal_error("Unsupported plot color type '" // trim(temp_str) &
             // "' in plot " // trim(to_str(pl % id)))
      end select

      ! Get the number of <col_spec> nodes and get a list of them
      call get_node_list(node_plot, "col_spec", node_col_list)
      n_cols = get_list_size(node_col_list)

      ! Copy user specified colors
      if (n_cols /= 0) then

        if (pl % type == PLOT_TYPE_VOXEL) then
          if (master) call warning("Color specifications ignored in voxel &
               &plot " // trim(to_str(pl % id)))
        end if

        do j = 1, n_cols

          ! Get pointer to color spec XML node
          call get_list_item(node_col_list, j, node_col)

          ! Check and make sure 3 values are specified for RGB
          if (get_arraysize_double(node_col, "rgb") /= 3) then
            call fatal_error("Bad RGB in plot " &
                 // trim(to_str(pl % id)))
          end if

          ! Ensure that there is an id for this color specification
          if (check_for_node(node_col, "id")) then
            call get_node_value(node_col, "id", col_id)
          else
            call fatal_error("Must specify id for color specification in &
                 &plot " // trim(to_str(pl % id)))
          end if

          ! Add RGB
          if (pl % color_by == PLOT_COLOR_CELLS) then

            if (cell_dict % has_key(col_id)) then
              col_id = cell_dict % get_key(col_id)
              call get_node_array(node_col, "rgb", pl % colors(col_id) % rgb)
            else
              call fatal_error("Could not find cell " // trim(to_str(col_id)) &
                   // " specified in plot " // trim(to_str(pl % id)))
            end if

          else if (pl % color_by == PLOT_COLOR_MATS) then

            if (material_dict % has_key(col_id)) then
              col_id = material_dict % get_key(col_id)
              call get_node_array(node_col, "rgb", pl % colors(col_id) % rgb)
            else
              call fatal_error("Could not find material " &
                   // trim(to_str(col_id)) // " specified in plot " &
                   // trim(to_str(pl % id)))
            end if

          end if
        end do
      end if

      ! Deal with meshlines
      call get_node_list(node_plot, "meshlines", node_meshline_list)
      n_meshlines = get_list_size(node_meshline_list)
      if (n_meshlines /= 0) then

        if (pl % type == PLOT_TYPE_VOXEL) then
          call warning("Meshlines ignored in voxel plot " &
               // trim(to_str(pl % id)))
        end if

        select case(n_meshlines)
          case (0)
            ! Skip if no meshlines are specified
          case (1)

            ! Get pointer to meshlines
            call get_list_item(node_meshline_list, 1, node_meshlines)

            ! Check mesh type
            if (check_for_node(node_meshlines, "meshtype")) then
              call get_node_value(node_meshlines, "meshtype", meshtype)
            else
              call fatal_error("Must specify a meshtype for meshlines &
                   &specification in plot " // trim(to_str(pl % id)))
            end if

            ! Ensure that there is a linewidth for this meshlines specification
            if (check_for_node(node_meshlines, "linewidth")) then
              call get_node_value(node_meshlines, "linewidth", &
                   pl % meshlines_width)
            else
              call fatal_error("Must specify a linewidth for meshlines &
                   &specification in plot " // trim(to_str(pl % id)))
            end if

            ! Check for color
            if (check_for_node(node_meshlines, "color")) then

              ! Check and make sure 3 values are specified for RGB
              if (get_arraysize_double(node_meshlines, "color") /= 3) then
                call fatal_error("Bad RGB for meshlines color in plot " &
                     // trim(to_str(pl % id)))
              end if

              call get_node_array(node_meshlines, "color", &
                   pl % meshlines_color % rgb)
            else

              pl % meshlines_color % rgb = (/ 0, 0, 0 /)

            end if

            ! Set mesh based on type
            select case (trim(meshtype))
            case ('ufs')

              if (.not. associated(ufs_mesh)) then
                call fatal_error("No UFS mesh for meshlines on plot " &
                     // trim(to_str(pl % id)))
              end if

              pl % meshlines_mesh => ufs_mesh

            case ('cmfd')

              if (.not. cmfd_run) then
                call fatal_error("Need CMFD run to plot CMFD mesh for &
                     &meshlines on plot " // trim(to_str(pl % id)))
              end if

              i_mesh = cmfd_tallies(1) % &
                   filters(cmfd_tallies(1) % find_filter(FILTER_MESH)) % &
                   int_bins(1)
              pl % meshlines_mesh => meshes(i_mesh)

            case ('entropy')

              if (.not. associated(entropy_mesh)) then
                call fatal_error("No entropy mesh for meshlines on plot " &
                     // trim(to_str(pl % id)))
              end if

              if (.not. allocated(entropy_mesh % dimension)) then
                call fatal_error("No dimension specified on entropy mesh &
                     &for meshlines on plot " // trim(to_str(pl % id)))
              end if

              pl % meshlines_mesh => entropy_mesh

            case ('tally')

              ! Ensure that there is a mesh id if the type is tally
              if (check_for_node(node_meshlines, "id")) then
                call get_node_value(node_meshlines, "id", meshid)
              else
                call fatal_error("Must specify a mesh id for meshlines tally &
                     &mesh specification in plot " // trim(to_str(pl % id)))
              end if

              ! Check if the specified tally mesh exists
              if (mesh_dict % has_key(meshid)) then
                pl % meshlines_mesh => meshes(mesh_dict % get_key(meshid))
                if (meshes(meshid) % type /= LATTICE_RECT) then
                  call fatal_error("Non-rectangular mesh specified in &
                       &meshlines for plot " // trim(to_str(pl % id)))
                end if
              else
                call fatal_error("Could not find mesh " &
                     // trim(to_str(meshid)) // " specified in meshlines for &
                     &plot " // trim(to_str(pl % id)))
              end if

            case default
              call fatal_error("Invalid type for meshlines on plot " &
                    // trim(to_str(pl % id)) // ": " // trim(meshtype))
            end select

          case default
            call fatal_error("Mutliple meshlines specified in plot " &
                 // trim(to_str(pl % id)))
        end select

      end if

      ! Deal with masks
      call get_node_list(node_plot, "mask", node_mask_list)
      n_masks = get_list_size(node_mask_list)
      if (n_masks /= 0) then

        if (pl % type == PLOT_TYPE_VOXEL) then
          if (master) call warning("Mask ignored in voxel plot " &
               // trim(to_str(pl % id)))
        end if

        select case(n_masks)
          case default
            call fatal_error("Mutliple masks specified in plot " &
                 // trim(to_str(pl % id)))
          case (1)

            ! Get pointer to mask
            call get_list_item(node_mask_list, 1, node_mask)

            ! Determine how many components there are and allocate
            n_comp = 0
            n_comp = get_arraysize_integer(node_mask, "components")
            if (n_comp == 0) then
              call fatal_error("Missing <components> in mask of plot " &
                   // trim(to_str(pl % id)))
            end if
            allocate(iarray(n_comp))
            call get_node_array(node_mask, "components", iarray)

            ! First we need to change the user-specified identifiers to indices
            ! in the cell and material arrays
            do j=1, n_comp
              col_id = iarray(j)

              if (pl % color_by == PLOT_COLOR_CELLS) then

                if (cell_dict % has_key(col_id)) then
                  iarray(j) = cell_dict % get_key(col_id)
                else
                  call fatal_error("Could not find cell " &
                       // trim(to_str(col_id)) // " specified in the mask in &
                       &plot " // trim(to_str(pl % id)))
                end if

              else if (pl % color_by == PLOT_COLOR_MATS) then

                if (material_dict % has_key(col_id)) then
                  iarray(j) = material_dict % get_key(col_id)
                else
                  call fatal_error("Could not find material " &
                       // trim(to_str(col_id)) // " specified in the mask in &
                       &plot " // trim(to_str(pl % id)))
                end if

              end if
            end do

            ! Alter colors based on mask information
            do j=1,size(pl % colors)
              if (.not. any(j .eq. iarray)) then
                if (check_for_node(node_mask, "background")) then
                  call get_node_array(node_mask, "background", pl % colors(j) % rgb)
                else
                  call fatal_error("Missing <background> in mask of plot " &
                       // trim(to_str(pl % id)))
                end if
              end if
            end do

            deallocate(iarray)

        end select

      end if

      ! Add plot to dictionary
      call plot_dict % add_key(pl % id, i)

    end do READ_PLOTS

    ! Close plots XML file
    call close_xmldoc(doc)

  end subroutine read_plots_xml

!===============================================================================
! READ_*_CROSS_SECTIONS_XML reads information from a cross_sections.xml file. This
! file contains a listing of the CE and MG cross sections that may be used.
!===============================================================================

  subroutine read_ce_cross_sections_xml()

    integer :: i           ! loop index
    integer :: filetype    ! default file type
    integer :: recl        ! default record length
    integer :: entries     ! default number of entries
    logical :: file_exists ! does cross_sections.xml exist?
    character(MAX_WORD_LEN)  :: directory ! directory with cross sections
    character(MAX_LINE_LEN)  :: temp_str
    type(XsListing), pointer :: listing => null()
    type(Node), pointer :: doc => null()
    type(Node), pointer :: node_ace => null()
    type(NodeList), pointer :: node_ace_list => null()

    ! Check if cross_sections.xml exists
    inquire(FILE=path_cross_sections, EXIST=file_exists)
    if (.not. file_exists) then
      ! Could not find cross_sections.xml file
      call fatal_error("Cross sections XML file '" &
           // trim(path_cross_sections) // "' does not exist!")
    end if

    call write_message("Reading cross sections XML file...", 5)

    ! Parse cross_sections.xml file
    call open_xmldoc(doc, path_cross_sections)

    if (check_for_node(doc, "directory")) then
      ! Copy directory information if present
      call get_node_value(doc, "directory", directory)
    else
      ! If no directory is listed in cross_sections.xml, by default select the
      ! directory in which the cross_sections.xml file resides
      i = index(path_cross_sections, "/", BACK=.true.)
      directory = path_cross_sections(1:i)
    end if

    ! determine whether binary/ascii
    temp_str = ''
    if (check_for_node(doc, "filetype")) &
         call get_node_value(doc, "filetype", temp_str)
    if (trim(temp_str) == 'ascii') then
      filetype = ASCII
    elseif (trim(temp_str) == 'binary') then
      filetype = BINARY
    elseif (len_trim(temp_str) == 0) then
      filetype = ASCII
    else
      call fatal_error("Unknown filetype in cross_sections.xml: " &
           // trim(temp_str))
    end if

    ! copy default record length and entries for binary files
    if (filetype == BINARY) then
      call get_node_value(doc, "record_length", recl)
      call get_node_value(doc, "entries", entries)
    end if

    ! Get node list of all <ace_table>
    call get_node_list(doc, "ace_table", node_ace_list)
    n_listings = get_list_size(node_ace_list)

    ! Allocate xs_listings array
    if (n_listings == 0) then
      call fatal_error("No ACE table listings present in cross_sections.xml &
           &file!")
    else
      allocate(xs_listings(n_listings))
    end if

    do i = 1, n_listings
      listing => xs_listings(i)

      ! Get pointer to ace table XML node
      call get_list_item(node_ace_list, i, node_ace)

      ! copy a number of attributes
      call get_node_value(node_ace, "name", listing % name)
      if (check_for_node(node_ace, "alias")) &
           call get_node_value(node_ace, "alias", listing % alias)
      call get_node_value(node_ace, "zaid", listing % zaid)
      call get_node_value(node_ace, "awr", listing % awr)
      if (check_for_node(node_ace, "temperature")) &
           call get_node_value(node_ace, "temperature", listing % kT)
      call get_node_value(node_ace, "location", listing % location)

      ! determine type of cross section
      if (ends_with(listing % name, 'c')) then
        listing % type = ACE_NEUTRON
      elseif (ends_with(listing % name, 't')) then
        listing % type = ACE_THERMAL
      end if

      ! set filetype, record length, and number of entries
      if (check_for_node(node_ace, "filetype")) then
        temp_str = ''
        call get_node_value(node_ace, "filetype", temp_str)
        if (temp_str == 'ascii') then
          listing % filetype = ASCII
        else if (temp_str == 'binary') then
          listing % filetype = BINARY
        end if
      else
        listing % filetype = filetype
      end if

      ! Set record length and entries for binary files
      if (filetype == BINARY) then
        listing % recl     = recl
        listing % entries  = entries
      end if

      ! determine metastable state
      if (.not.check_for_node(node_ace, "metastable")) then
        listing % metastable = .false.
      else
        listing % metastable = .true.
      end if

      ! determine path of cross section table
      if (check_for_node(node_ace, "path")) then
        call get_node_value(node_ace, "path", temp_str)
      else
        call fatal_error("Path missing for isotope " // listing % name)
      end if

      if (starts_with(temp_str, '/')) then
        listing % path = trim(temp_str)
      else
        if (ends_with(directory,'/')) then
          listing % path = trim(directory) // trim(temp_str)
        else
          listing % path = trim(directory) // '/' // trim(temp_str)
        end if
      end if

      ! create dictionary entry for both name and alias
      call xs_listing_dict % add_key(to_lower(listing % name), i)
      if (check_for_node(node_ace, "alias")) then
        call xs_listing_dict % add_key(to_lower(listing % alias), i)
      end if
    end do

    ! Check that 0K nuclides are listed in the cross_sections.xml file
    do i = 1, n_res_scatterers_total
      if (.not. xs_listing_dict % has_key(trim(nuclides_0K(i) % name_0K))) then
        call fatal_error("Could not find nuclide " &
             // trim(nuclides_0K(i) % name_0K) &
             // " in cross_sections.xml file!")
      end if
    end do

    ! Close cross sections XML file
    call close_xmldoc(doc)

  end subroutine read_ce_cross_sections_xml

  subroutine read_mg_cross_sections_xml()

    integer :: i           ! loop index
    logical :: file_exists ! does cross_sections.xml exist?
    type(XsListing), pointer :: listing => null()
    type(Node), pointer :: doc => null()
    type(Node), pointer :: node_xsdata => null()
    type(NodeList), pointer :: node_xsdata_list => null()

    ! Check if cross_sections.xml exists
    inquire(FILE=path_cross_sections, EXIST=file_exists)
    if (.not. file_exists) then
      ! Could not find cross_sections.xml file
      call fatal_error("Cross sections XML file '" &
           // trim(path_cross_sections) // "' does not exist!")
    end if

    call write_message("Reading cross sections XML file...", 5)

    ! Parse cross_sections.xml file
    call open_xmldoc(doc, path_cross_sections)

    if (check_for_node(doc, "groups")) then
      ! Get neutron group count
      call get_node_value(doc, "groups", energy_groups)
    else
      call fatal_error("groups element must exist!")
    end if

    allocate(energy_bins(energy_groups + 1))
    if (check_for_node(doc, "group_structure")) then
      ! Get neutron group structure
      call get_node_array(doc, "group_structure", energy_bins)
    else
      call fatal_error("group_structures element must exist!")
    end if

    allocate(energy_bin_avg(energy_groups))
    do i = 1, energy_groups
      energy_bin_avg(i) = HALF * (energy_bins(i) + energy_bins(i + 1))
    end do

    allocate(inverse_velocities(energy_groups))
    if (check_for_node(doc, "inverse_velocities")) then
      ! Get inverse velocities
      call get_node_array(doc, "inverse_velocities", inverse_velocities)
    else
      ! If not given, estimate them by using average energy in group which is
      ! assumed to be the midpoint
      do i = 1, energy_groups
        inverse_velocities(i) = &
             (sqrt(TWO * energy_bin_avg(i) / (MASS_NEUTRON_MEV)) * &
              C_LIGHT * 100.0_8)
      end do
    end if

    ! Get node list of all <xsdata>
    call get_node_list(doc, "xsdata", node_xsdata_list)
    n_listings = get_list_size(node_xsdata_list)

    ! Allocate xs_listings array
    if (n_listings == 0) then
      call fatal_error("At least one <xsdata> element must be present in &
                       &cross_sections.xml file!")
    else
      allocate(xs_listings(n_listings))
    end if

    do i = 1, n_listings
      listing => xs_listings(i)

      ! Get pointer to xsdata table XML node
      call get_list_item(node_xsdata_list, i, node_xsdata)

      ! copy a number of attributes
      call get_node_value(node_xsdata, "name", listing % name)
      listing % name = to_lower(listing % name)
      listing % alias = listing % name
      if (check_for_node(node_xsdata, "alias")) &
           call get_node_value(node_xsdata, "alias", listing % alias)
      listing % alias = to_lower(listing % alias)
      if (check_for_node(node_xsdata, "zaid")) then
        call get_node_value(node_xsdata, "zaid", listing % zaid)
      else
        listing % zaid = -1
      end if
      if (check_for_node(node_xsdata, "awr")) then
        call get_node_value(node_xsdata, "awr", listing % awr)
      else
        ! Set to a default of 1; this allows a macroscopic library to still
        ! be used with materials with atom/b-cm units for testing purposes
        listing % awr = ONE
      end if
      if (check_for_node(node_xsdata, "kT")) then
        call get_node_value(node_xsdata, "kT", listing % kT)
      else
        listing % kT = 293.6_8 * K_BOLTZMANN
      end if

      ! determine type of cross section
      if (ends_with(listing % name, 'c')) then
        listing % type = NEUTRON
      end if

      ! create dictionary entry for both name and alias
      call xs_listing_dict % add_key(to_lower(listing % name), i)
      call xs_listing_dict % add_key(to_lower(listing % alias), i)
    end do

    ! Close cross sections XML file
    call close_xmldoc(doc)

  end subroutine read_mg_cross_sections_xml

!===============================================================================
! EXPAND_NATURAL_ELEMENT converts natural elements specified using an <element>
! tag within a material into individual isotopes based on IUPAC Isotopic
! Compositions of the Elements 2009 (doi:10.1351/PAC-REP-10-06-02). In some
! cases, modifications have been made to work with ENDF/B-VII.1 where
! evaluations of particular isotopes don't exist.
!===============================================================================

  subroutine expand_natural_element(name, xs, density, list_names, &
       list_density)

    character(*),   intent(in)    :: name
    character(*),   intent(in)    :: xs
    real(8),        intent(in)    :: density
    type(ListChar), intent(inout) :: list_names
    type(ListReal), intent(inout) :: list_density

    character(2) :: element_name

    element_name = name(1:2)

    select case (to_lower(element_name))
    case ('h')
      call list_names % append('1001.' // xs)
      call list_density % append(density * 0.999885_8)
      call list_names % append('1002.' // xs)
      call list_density % append(density * 0.000115_8)
    case ('he')
      call list_names % append('2003.' // xs)
      call list_density % append(density * 0.00000134_8)
      call list_names % append('2004.' // xs)
      call list_density % append(density * 0.99999866_8)

    case ('li')
      call list_names % append('3006.' // xs)
      call list_density % append(density * 0.0759_8)
      call list_names % append('3007.' // xs)
      call list_density % append(density * 0.9241_8)

    case ('be')
      call list_names % append('4009.' // xs)
      call list_density % append(density)

    case ('b')
      call list_names % append('5010.' // xs)
      call list_density % append(density * 0.199_8)
      call list_names % append('5011.' // xs)
      call list_density % append(density * 0.801_8)

    case ('c')
      ! No evaluations split up Carbon into isotopes yet
      call list_names % append('6000.' // xs)
      call list_density % append(density)

    case ('n')
      call list_names % append('7014.' // xs)
      call list_density % append(density * 0.99636_8)
      call list_names % append('7015.' // xs)
      call list_density % append(density * 0.00364_8)

    case ('o')
      if (default_expand == JEFF_32) then
        call list_names % append('8016.' // xs)
        call list_density % append(density * 0.99757_8)
        call list_names % append('8017.' // xs)
        call list_density % append(density * 0.00038_8)
        call list_names % append('8018.' // xs)
        call list_density % append(density * 0.00205_8)
      elseif (default_expand >= JENDL_32 .and. default_expand <= JENDL_40) then
        call list_names % append('8016.' // xs)
        call list_density % append(density)
      else
        call list_names % append('8016.' // xs)
        call list_density % append(density * 0.99962_8)
        call list_names % append('8017.' // xs)
        call list_density % append(density * 0.00038_8)
      end if

    case ('f')
      call list_names % append('9019.' // xs)
      call list_density % append(density)

    case ('ne')
      call list_names % append('10020.' // xs)
      call list_density % append(density * 0.9048_8)
      call list_names % append('10021.' // xs)
      call list_density % append(density * 0.0027_8)
      call list_names % append('10022.' // xs)
      call list_density % append(density * 0.0925_8)

    case ('na')
      call list_names % append('11023.' // xs)
      call list_density % append(density)

    case ('mg')
      call list_names % append('12024.' // xs)
      call list_density % append(density * 0.7899_8)
      call list_names % append('12025.' // xs)
      call list_density % append(density * 0.1000_8)
      call list_names % append('12026.' // xs)
      call list_density % append(density * 0.1101_8)

    case ('al')
      call list_names % append('13027.' // xs)
      call list_density % append(density)

    case ('si')
      call list_names % append('14028.' // xs)
      call list_density % append(density * 0.92223_8)
      call list_names % append('14029.' // xs)
      call list_density % append(density * 0.04685_8)
      call list_names % append('14030.' // xs)
      call list_density % append(density * 0.03092_8)

    case ('p')
      call list_names % append('15031.' // xs)
      call list_density % append(density)

    case ('s')
      call list_names % append('16032.' // xs)
      call list_density % append(density * 0.9499_8)
      call list_names % append('16033.' // xs)
      call list_density % append(density * 0.0075_8)
      call list_names % append('16034.' // xs)
      call list_density % append(density * 0.0425_8)
      call list_names % append('16036.' // xs)
      call list_density % append(density * 0.0001_8)

    case ('cl')
      call list_names % append('17035.' // xs)
      call list_density % append(density * 0.7576_8)
      call list_names % append('17037.' // xs)
      call list_density % append(density * 0.2424_8)

    case ('ar')
      call list_names % append('18036.' // xs)
      call list_density % append(density * 0.003336_8)
      call list_names % append('18038.' // xs)
      call list_density % append(density * 0.000629_8)
      call list_names % append('18040.' // xs)
      call list_density % append(density * 0.996035_8)

    case ('k')
      call list_names % append('19039.' // xs)
      call list_density % append(density * 0.932581_8)
      call list_names % append('19040.' // xs)
      call list_density % append(density * 0.000117_8)
      call list_names % append('19041.' // xs)
      call list_density % append(density * 0.067302_8)

    case ('ca')
      call list_names % append('20040.' // xs)
      call list_density % append(density * 0.96941_8)
      call list_names % append('20042.' // xs)
      call list_density % append(density * 0.00647_8)
      call list_names % append('20043.' // xs)
      call list_density % append(density * 0.00135_8)
      call list_names % append('20044.' // xs)
      call list_density % append(density * 0.02086_8)
      call list_names % append('20046.' // xs)
      call list_density % append(density * 0.00004_8)
      call list_names % append('20048.' // xs)
      call list_density % append(density * 0.00187_8)

    case ('sc')
      call list_names % append('21045.' // xs)
      call list_density % append(density)

    case ('ti')
      call list_names % append('22046.' // xs)
      call list_density % append(density * 0.0825_8)
      call list_names % append('22047.' // xs)
      call list_density % append(density * 0.0744_8)
      call list_names % append('22048.' // xs)
      call list_density % append(density * 0.7372_8)
      call list_names % append('22049.' // xs)
      call list_density % append(density * 0.0541_8)
      call list_names % append('22050.' // xs)
      call list_density % append(density * 0.0518_8)

    case ('v')
      if (default_expand == ENDF_BVII0 .or. default_expand == JEFF_311 &
           .or. default_expand == JEFF_32 .or. &
           (default_expand >= JENDL_32 .and. default_expand <= JENDL_33)) then
        call list_names % append('23000.' // xs)
        call list_density % append(density)
      else
        call list_names % append('23050.' // xs)
        call list_density % append(density * 0.0025_8)
        call list_names % append('23051.' // xs)
        call list_density % append(density * 0.9975_8)
      end if

    case ('cr')
      call list_names % append('24050.' // xs)
      call list_density % append(density * 0.04345_8)
      call list_names % append('24052.' // xs)
      call list_density % append(density * 0.83789_8)
      call list_names % append('24053.' // xs)
      call list_density % append(density * 0.09501_8)
      call list_names % append('24054.' // xs)
      call list_density % append(density * 0.02365_8)

    case ('mn')
      call list_names % append('25055.' // xs)
      call list_density % append(density)

    case ('fe')
      call list_names % append('26054.' // xs)
      call list_density % append(density * 0.05845_8)
      call list_names % append('26056.' // xs)
      call list_density % append(density * 0.91754_8)
      call list_names % append('26057.' // xs)
      call list_density % append(density * 0.02119_8)
      call list_names % append('26058.' // xs)
      call list_density % append(density * 0.00282_8)

    case ('co')
      call list_names % append('27059.' // xs)
      call list_density % append(density)

    case ('ni')
      call list_names % append('28058.' // xs)
      call list_density % append(density * 0.68077_8)
      call list_names % append('28060.' // xs)
      call list_density % append(density * 0.26223_8)
      call list_names % append('28061.' // xs)
      call list_density % append(density * 0.011399_8)
      call list_names % append('28062.' // xs)
      call list_density % append(density * 0.036346_8)
      call list_names % append('28064.' // xs)
      call list_density % append(density * 0.009255_8)

    case ('cu')
      call list_names % append('29063.' // xs)
      call list_density % append(density * 0.6915_8)
      call list_names % append('29065.' // xs)
      call list_density % append(density * 0.3085_8)

    case ('zn')
      if (default_expand == ENDF_BVII0 .or. default_expand == &
           JEFF_311 .or. default_expand == JEFF_312) then
        call list_names % append('30000.' // xs)
        call list_density % append(density)
      else
        call list_names % append('30064.' // xs)
        call list_density % append(density * 0.4917_8)
        call list_names % append('30066.' // xs)
        call list_density % append(density * 0.2773_8)
        call list_names % append('30067.' // xs)
        call list_density % append(density * 0.0404_8)
        call list_names % append('30068.' // xs)
        call list_density % append(density * 0.1845_8)
        call list_names % append('30070.' // xs)
        call list_density % append(density * 0.0061_8)
      end if

    case ('ga')
      if (default_expand == JEFF_311 .or. default_expand == JEFF_312) then
        call list_names % append('31000.' // xs)
        call list_density % append(density)
      else
        call list_names % append('31069.' // xs)
        call list_density % append(density * 0.60108_8)
        call list_names % append('31071.' // xs)
        call list_density % append(density * 0.39892_8)
      end if

    case ('ge')
      call list_names % append('32070.' // xs)
      call list_density % append(density * 0.2057_8)
      call list_names % append('32072.' // xs)
      call list_density % append(density * 0.2745_8)
      call list_names % append('32073.' // xs)
      call list_density % append(density * 0.0775_8)
      call list_names % append('32074.' // xs)
      call list_density % append(density * 0.3650_8)
      call list_names % append('32076.' // xs)
      call list_density % append(density * 0.0773_8)

    case ('as')
      call list_names % append('33075.' // xs)
      call list_density % append(density)

    case ('se')
      call list_names % append('34074.' // xs)
      call list_density % append(density * 0.0089_8)
      call list_names % append('34076.' // xs)
      call list_density % append(density * 0.0937_8)
      call list_names % append('34077.' // xs)
      call list_density % append(density * 0.0763_8)
      call list_names % append('34078.' // xs)
      call list_density % append(density * 0.2377_8)
      call list_names % append('34080.' // xs)
      call list_density % append(density * 0.4961_8)
      call list_names % append('34082.' // xs)
      call list_density % append(density * 0.0873_8)

    case ('br')
      call list_names % append('35079.' // xs)
      call list_density % append(density * 0.5069_8)
      call list_names % append('35081.' // xs)
      call list_density % append(density * 0.4931_8)

    case ('kr')
      call list_names % append('36078.' // xs)
      call list_density % append(density * 0.00355_8)
      call list_names % append('36080.' // xs)
      call list_density % append(density * 0.02286_8)
      call list_names % append('36082.' // xs)
      call list_density % append(density * 0.11593_8)
      call list_names % append('36083.' // xs)
      call list_density % append(density * 0.11500_8)
      call list_names % append('36084.' // xs)
      call list_density % append(density * 0.56987_8)
      call list_names % append('36086.' // xs)
      call list_density % append(density * 0.17279_8)

    case ('rb')
      call list_names % append('37085.' // xs)
      call list_density % append(density * 0.7217_8)
      call list_names % append('37087.' // xs)
      call list_density % append(density * 0.2783_8)

    case ('sr')
      call list_names % append('38084.' // xs)
      call list_density % append(density * 0.0056_8)
      call list_names % append('38086.' // xs)
      call list_density % append(density * 0.0986_8)
      call list_names % append('38087.' // xs)
      call list_density % append(density * 0.0700_8)
      call list_names % append('38088.' // xs)
      call list_density % append(density * 0.8258_8)

    case ('y')
      call list_names % append('39089.' // xs)
      call list_density % append(density)

    case ('zr')
      call list_names % append('40090.' // xs)
      call list_density % append(density * 0.5145_8)
      call list_names % append('40091.' // xs)
      call list_density % append(density * 0.1122_8)
      call list_names % append('40092.' // xs)
      call list_density % append(density * 0.1715_8)
      call list_names % append('40094.' // xs)
      call list_density % append(density * 0.1738_8)
      call list_names % append('40096.' // xs)
      call list_density % append(density * 0.0280_8)

    case ('nb')
      call list_names % append('41093.' // xs)
      call list_density % append(density)

    case ('mo')
      call list_names % append('42092.' // xs)
      call list_density % append(density * 0.1453_8)
      call list_names % append('42094.' // xs)
      call list_density % append(density * 0.0915_8)
      call list_names % append('42095.' // xs)
      call list_density % append(density * 0.1584_8)
      call list_names % append('42096.' // xs)
      call list_density % append(density * 0.1667_8)
      call list_names % append('42097.' // xs)
      call list_density % append(density * 0.0960_8)
      call list_names % append('42098.' // xs)
      call list_density % append(density * 0.2439_8)
      call list_names % append('42100.' // xs)
      call list_density % append(density * 0.0982_8)

    case ('ru')
      call list_names % append('44096.' // xs)
      call list_density % append(density * 0.0554_8)
      call list_names % append('44098.' // xs)
      call list_density % append(density * 0.0187_8)
      call list_names % append('44099.' // xs)
      call list_density % append(density * 0.1276_8)
      call list_names % append('44100.' // xs)
      call list_density % append(density * 0.1260_8)
      call list_names % append('44101.' // xs)
      call list_density % append(density * 0.1706_8)
      call list_names % append('44102.' // xs)
      call list_density % append(density * 0.3155_8)
      call list_names % append('44104.' // xs)
      call list_density % append(density * 0.1862_8)

    case ('rh')
      call list_names % append('45103.' // xs)
      call list_density % append(density)

    case ('pd')
      call list_names % append('46102.' // xs)
      call list_density % append(density * 0.0102_8)
      call list_names % append('46104.' // xs)
      call list_density % append(density * 0.1114_8)
      call list_names % append('46105.' // xs)
      call list_density % append(density * 0.2233_8)
      call list_names % append('46106.' // xs)
      call list_density % append(density * 0.2733_8)
      call list_names % append('46108.' // xs)
      call list_density % append(density * 0.2646_8)
      call list_names % append('46110.' // xs)
      call list_density % append(density * 0.1172_8)

    case ('ag')
      call list_names % append('47107.' // xs)
      call list_density % append(density * 0.51839_8)
      call list_names % append('47109.' // xs)
      call list_density % append(density * 0.48161_8)

    case ('cd')
      call list_names % append('48106.' // xs)
      call list_density % append(density * 0.0125_8)
      call list_names % append('48108.' // xs)
      call list_density % append(density * 0.0089_8)
      call list_names % append('48110.' // xs)
      call list_density % append(density * 0.1249_8)
      call list_names % append('48111.' // xs)
      call list_density % append(density * 0.1280_8)
      call list_names % append('48112.' // xs)
      call list_density % append(density * 0.2413_8)
      call list_names % append('48113.' // xs)
      call list_density % append(density * 0.1222_8)
      call list_names % append('48114.' // xs)
      call list_density % append(density * 0.2873_8)
      call list_names % append('48116.' // xs)
      call list_density % append(density * 0.0749_8)

    case ('in')
      call list_names % append('49113.' // xs)
      call list_density % append(density * 0.0429_8)
      call list_names % append('49115.' // xs)
      call list_density % append(density * 0.9571_8)

    case ('sn')
      call list_names % append('50112.' // xs)
      call list_density % append(density * 0.0097_8)
      call list_names % append('50114.' // xs)
      call list_density % append(density * 0.0066_8)
      call list_names % append('50115.' // xs)
      call list_density % append(density * 0.0034_8)
      call list_names % append('50116.' // xs)
      call list_density % append(density * 0.1454_8)
      call list_names % append('50117.' // xs)
      call list_density % append(density * 0.0768_8)
      call list_names % append('50118.' // xs)
      call list_density % append(density * 0.2422_8)
      call list_names % append('50119.' // xs)
      call list_density % append(density * 0.0859_8)
      call list_names % append('50120.' // xs)
      call list_density % append(density * 0.3258_8)
      call list_names % append('50122.' // xs)
      call list_density % append(density * 0.0463_8)
      call list_names % append('50124.' // xs)
      call list_density % append(density * 0.0579_8)

    case ('sb')
      call list_names % append('51121.' // xs)
      call list_density % append(density * 0.5721_8)
      call list_names % append('51123.' // xs)
      call list_density % append(density * 0.4279_8)

    case ('te')
      call list_names % append('52120.' // xs)
      call list_density % append(density * 0.0009_8)
      call list_names % append('52122.' // xs)
      call list_density % append(density * 0.0255_8)
      call list_names % append('52123.' // xs)
      call list_density % append(density * 0.0089_8)
      call list_names % append('52124.' // xs)
      call list_density % append(density * 0.0474_8)
      call list_names % append('52125.' // xs)
      call list_density % append(density * 0.0707_8)
      call list_names % append('52126.' // xs)
      call list_density % append(density * 0.1884_8)
      call list_names % append('52128.' // xs)
      call list_density % append(density * 0.3174_8)
      call list_names % append('52130.' // xs)
      call list_density % append(density * 0.3408_8)

    case ('i')
      call list_names % append('53127.' // xs)
      call list_density % append(density)

    case ('xe')
      call list_names % append('54124.' // xs)
      call list_density % append(density * 0.000952_8)
      call list_names % append('54126.' // xs)
      call list_density % append(density * 0.000890_8)
      call list_names % append('54128.' // xs)
      call list_density % append(density * 0.019102_8)
      call list_names % append('54129.' // xs)
      call list_density % append(density * 0.264006_8)
      call list_names % append('54130.' // xs)
      call list_density % append(density * 0.040710_8)
      call list_names % append('54131.' // xs)
      call list_density % append(density * 0.212324_8)
      call list_names % append('54132.' // xs)
      call list_density % append(density * 0.269086_8)
      call list_names % append('54134.' // xs)
      call list_density % append(density * 0.104357_8)
      call list_names % append('54136.' // xs)
      call list_density % append(density * 0.088573_8)

    case ('cs')
      call list_names % append('55133.' // xs)
      call list_density % append(density)

    case ('ba')
      call list_names % append('56130.' // xs)
      call list_density % append(density * 0.00106_8)
      call list_names % append('56132.' // xs)
      call list_density % append(density * 0.00101_8)
      call list_names % append('56134.' // xs)
      call list_density % append(density * 0.02417_8)
      call list_names % append('56135.' // xs)
      call list_density % append(density * 0.06592_8)
      call list_names % append('56136.' // xs)
      call list_density % append(density * 0.07854_8)
      call list_names % append('56137.' // xs)
      call list_density % append(density * 0.11232_8)
      call list_names % append('56138.' // xs)
      call list_density % append(density * 0.71698_8)

    case ('la')
      call list_names % append('57138.' // xs)
      call list_density % append(density * 0.0008881_8)
      call list_names % append('57139.' // xs)
      call list_density % append(density * 0.9991119_8)

    case ('ce')
      call list_names % append('58136.' // xs)
      call list_density % append(density * 0.00185_8)
      call list_names % append('58138.' // xs)
      call list_density % append(density * 0.00251_8)
      call list_names % append('58140.' // xs)
      call list_density % append(density * 0.88450_8)
      call list_names % append('58142.' // xs)
      call list_density % append(density * 0.11114_8)

    case ('pr')
      call list_names % append('59141.' // xs)
      call list_density % append(density)

    case ('nd')
      call list_names % append('60142.' // xs)
      call list_density % append(density * 0.27152_8)
      call list_names % append('60143.' // xs)
      call list_density % append(density * 0.12174_8)
      call list_names % append('60144.' // xs)
      call list_density % append(density * 0.23798_8)
      call list_names % append('60145.' // xs)
      call list_density % append(density * 0.08293_8)
      call list_names % append('60146.' // xs)
      call list_density % append(density * 0.17189_8)
      call list_names % append('60148.' // xs)
      call list_density % append(density * 0.05756_8)
      call list_names % append('60150.' // xs)
      call list_density % append(density * 0.05638_8)

    case ('sm')
      call list_names % append('62144.' // xs)
      call list_density % append(density * 0.0307_8)
      call list_names % append('62147.' // xs)
      call list_density % append(density * 0.1499_8)
      call list_names % append('62148.' // xs)
      call list_density % append(density * 0.1124_8)
      call list_names % append('62149.' // xs)
      call list_density % append(density * 0.1382_8)
      call list_names % append('62150.' // xs)
      call list_density % append(density * 0.0738_8)
      call list_names % append('62152.' // xs)
      call list_density % append(density * 0.2675_8)
      call list_names % append('62154.' // xs)
      call list_density % append(density * 0.2275_8)

    case ('eu')
      call list_names % append('63151.' // xs)
      call list_density % append(density * 0.4781_8)
      call list_names % append('63153.' // xs)
      call list_density % append(density * 0.5219_8)

    case ('gd')
      call list_names % append('64152.' // xs)
      call list_density % append(density * 0.0020_8)
      call list_names % append('64154.' // xs)
      call list_density % append(density * 0.0218_8)
      call list_names % append('64155.' // xs)
      call list_density % append(density * 0.1480_8)
      call list_names % append('64156.' // xs)
      call list_density % append(density * 0.2047_8)
      call list_names % append('64157.' // xs)
      call list_density % append(density * 0.1565_8)
      call list_names % append('64158.' // xs)
      call list_density % append(density * 0.2484_8)
      call list_names % append('64160.' // xs)
      call list_density % append(density * 0.2186_8)

    case ('tb')
      call list_names % append('65159.' // xs)
      call list_density % append(density)

    case ('dy')
      call list_names % append('66156.' // xs)
      call list_density % append(density * 0.00056_8)
      call list_names % append('66158.' // xs)
      call list_density % append(density * 0.00095_8)
      call list_names % append('66160.' // xs)
      call list_density % append(density * 0.02329_8)
      call list_names % append('66161.' // xs)
      call list_density % append(density * 0.18889_8)
      call list_names % append('66162.' // xs)
      call list_density % append(density * 0.25475_8)
      call list_names % append('66163.' // xs)
      call list_density % append(density * 0.24896_8)
      call list_names % append('66164.' // xs)
      call list_density % append(density * 0.28260_8)

    case ('ho')
      call list_names % append('67165.' // xs)
      call list_density % append(density)

    case ('er')
      call list_names % append('68162.' // xs)
      call list_density % append(density * 0.00139_8)
      call list_names % append('68164.' // xs)
      call list_density % append(density * 0.01601_8)
      call list_names % append('68166.' // xs)
      call list_density % append(density * 0.33503_8)
      call list_names % append('68167.' // xs)
      call list_density % append(density * 0.22869_8)
      call list_names % append('68168.' // xs)
      call list_density % append(density * 0.26978_8)
      call list_names % append('68170.' // xs)
      call list_density % append(density * 0.14910_8)

    case ('tm')
      call list_names % append('69169.' // xs)
      call list_density % append(density)

    case ('yb')
      call list_names % append('70168.' // xs)
      call list_density % append(density * 0.00123_8)
      call list_names % append('70170.' // xs)
      call list_density % append(density * 0.02982_8)
      call list_names % append('70171.' // xs)
      call list_density % append(density * 0.1409_8)
      call list_names % append('70172.' // xs)
      call list_density % append(density * 0.2168_8)
      call list_names % append('70173.' // xs)
      call list_density % append(density * 0.16103_8)
      call list_names % append('70174.' // xs)
      call list_density % append(density * 0.32026_8)
      call list_names % append('70176.' // xs)
      call list_density % append(density * 0.12996_8)

    case ('lu')
      call list_names % append('71175.' // xs)
      call list_density % append(density * 0.97401_8)
      call list_names % append('71176.' // xs)
      call list_density % append(density * 0.02599_8)

    case ('hf')
      call list_names % append('72174.' // xs)
      call list_density % append(density * 0.0016_8)
      call list_names % append('72176.' // xs)
      call list_density % append(density * 0.0526_8)
      call list_names % append('72177.' // xs)
      call list_density % append(density * 0.1860_8)
      call list_names % append('72178.' // xs)
      call list_density % append(density * 0.2728_8)
      call list_names % append('72179.' // xs)
      call list_density % append(density * 0.1362_8)
      call list_names % append('72180.' // xs)
      call list_density % append(density * 0.3508_8)

    case ('ta')
      if (default_expand == ENDF_BVII0 .or. &
           (default_expand >= JEFF_311 .and. default_expand <= JEFF_312) .or. &
           (default_expand >= JENDL_32 .and. default_expand <= JENDL_40)) then
        call list_names % append('73181.' // xs)
        call list_density % append(density)
      else
        call list_names % append('73180.' // xs)
        call list_density % append(density * 0.0001201_8)
        call list_names % append('73181.' // xs)
        call list_density % append(density * 0.9998799_8)
      end if

    case ('w')
      if (default_expand == ENDF_BVII0 .or. default_expand == JEFF_311 &
           .or. default_expand == JEFF_312 .or. &
           (default_expand >= JENDL_32 .and. default_expand <= JENDL_33)) then
        ! Combine W-180 with W-182
        call list_names % append('74182.' // xs)
        call list_density % append(density * 0.2662_8)
        call list_names % append('74183.' // xs)
        call list_density % append(density * 0.1431_8)
        call list_names % append('74184.' // xs)
        call list_density % append(density * 0.3064_8)
        call list_names % append('74186.' // xs)
        call list_density % append(density * 0.2843_8)
      else
        call list_names % append('74180.' // xs)
        call list_density % append(density * 0.0012_8)
        call list_names % append('74182.' // xs)
        call list_density % append(density * 0.2650_8)
        call list_names % append('74183.' // xs)
        call list_density % append(density * 0.1431_8)
        call list_names % append('74184.' // xs)
        call list_density % append(density * 0.3064_8)
        call list_names % append('74186.' // xs)
        call list_density % append(density * 0.2843_8)
      end if

    case ('re')
      call list_names % append('75185.' // xs)
      call list_density % append(density * 0.3740_8)
      call list_names % append('75187.' // xs)
      call list_density % append(density * 0.6260_8)

    case ('os')
      if (default_expand == JEFF_311 .or. default_expand == JEFF_312) then
        call list_names % append('76000.' // xs)
        call list_density % append(density)
      else
        call list_names % append('76184.' // xs)
        call list_density % append(density * 0.0002_8)
        call list_names % append('76186.' // xs)
        call list_density % append(density * 0.0159_8)
        call list_names % append('76187.' // xs)
        call list_density % append(density * 0.0196_8)
        call list_names % append('76188.' // xs)
        call list_density % append(density * 0.1324_8)
        call list_names % append('76189.' // xs)
        call list_density % append(density * 0.1615_8)
        call list_names % append('76190.' // xs)
        call list_density % append(density * 0.2626_8)
        call list_names % append('76192.' // xs)
        call list_density % append(density * 0.4078_8)
      end if

    case ('ir')
      call list_names % append('77191.' // xs)
      call list_density % append(density * 0.373_8)
      call list_names % append('77193.' // xs)
      call list_density % append(density * 0.627_8)

    case ('pt')
      if (default_expand == JEFF_311 .or. default_expand == JEFF_312) then
        call list_names % append('78000.' // xs)
        call list_density % append(density)
      else
        call list_names % append('78190.' // xs)
        call list_density % append(density * 0.00012_8)
        call list_names % append('78192.' // xs)
        call list_density % append(density * 0.00782_8)
        call list_names % append('78194.' // xs)
        call list_density % append(density * 0.3286_8)
        call list_names % append('78195.' // xs)
        call list_density % append(density * 0.3378_8)
        call list_names % append('78196.' // xs)
        call list_density % append(density * 0.2521_8)
        call list_names % append('78198.' // xs)
        call list_density % append(density * 0.07356_8)
      end if

    case ('au')
      call list_names % append('79197.' // xs)
      call list_density % append(density)

    case ('hg')
      call list_names % append('80196.' // xs)
      call list_density % append(density * 0.0015_8)
      call list_names % append('80198.' // xs)
      call list_density % append(density * 0.0997_8)
      call list_names % append('80199.' // xs)
      call list_density % append(density * 0.1687_8)
      call list_names % append('80200.' // xs)
      call list_density % append(density * 0.2310_8)
      call list_names % append('80201.' // xs)
      call list_density % append(density * 0.1318_8)
      call list_names % append('80202.' // xs)
      call list_density % append(density * 0.2986_8)
      call list_names % append('80204.' // xs)
      call list_density % append(density * 0.0687_8)

    case ('tl')
      if (default_expand == JEFF_311 .or. default_expand == JEFF_312) then
        call list_names % append('81000.' // xs)
        call list_density % append(density)
      else
        call list_names % append('81203.' // xs)
        call list_density % append(density * 0.2952_8)
        call list_names % append('81205.' // xs)
        call list_density % append(density * 0.7048_8)
      end if

    case ('pb')
      call list_names % append('82204.' // xs)
      call list_density % append(density * 0.014_8)
      call list_names % append('82206.' // xs)
      call list_density % append(density * 0.241_8)
      call list_names % append('82207.' // xs)
      call list_density % append(density * 0.221_8)
      call list_names % append('82208.' // xs)
      call list_density % append(density * 0.524_8)

    case ('bi')
      call list_names % append('83209.' // xs)
      call list_density % append(density)

    case ('th')
      call list_names % append('90232.' // xs)
      call list_density % append(density)

    case ('pa')
      call list_names % append('91231.' // xs)
      call list_density % append(density)

    case ('u')
      call list_names % append('92234.' // xs)
      call list_density % append(density * 0.000054_8)
      call list_names % append('92235.' // xs)
      call list_density % append(density * 0.007204_8)
      call list_names % append('92238.' // xs)
      call list_density % append(density * 0.992742_8)

    case default
      call fatal_error("Cannot expand element: " // name)

    end select

  end subroutine expand_natural_element

!===============================================================================
! GENERATE_RPN implements the shunting-yard algorithm to generate a Reverse
! Polish notation (RPN) expression for the region specification of a cell given
! the infix notation.
!===============================================================================

  subroutine generate_rpn(cell_id, tokens, output)
    integer, intent(in) :: cell_id
    type(VectorInt), intent(in) :: tokens    ! infix notation
    type(VectorInt), intent(inout) :: output ! RPN notation

    integer :: i
    integer :: token
    integer :: op
    type(VectorInt) :: stack

    do i = 1, tokens%size()
      token = tokens%data(i)

      if (token < OP_UNION) then
        ! If token is not an operator, add it to output
        call output%push_back(token)

      elseif (token < OP_RIGHT_PAREN) then
        ! Regular operators union, intersection, complement
        do while (stack%size() > 0)
          op = stack%data(stack%size())

          if (op < OP_RIGHT_PAREN .and. &
               ((token == OP_COMPLEMENT .and. token < op) .or. &
               (token /= OP_COMPLEMENT .and. token <= op))) then
            ! While there is an operator, op, on top of the stack, if the token
            ! is left-associative and its precedence is less than or equal to
            ! that of op or if the token is right-associative and its precedence
            ! is less than that of op, move op to the output queue and push the
            ! token on to the stack. Note that only complement is
            ! right-associative.
            call output%push_back(op)
            call stack%pop_back()
          else
            exit
          end if
        end do

        call stack%push_back(token)

      elseif (token == OP_LEFT_PAREN) then
        ! If the token is a left parenthesis, push it onto the stack
        call stack%push_back(token)

      else
        ! If the token is a right parenthesis, move operators from the stack to
        ! the output queue until reaching the left parenthesis.
        do
          ! If we run out of operators without finding a left parenthesis, it
          ! means there are mismatched parentheses.
          if (stack%size() == 0) then
            call fatal_error('Mimatched parentheses in region specification &
                 &for cell ' // trim(to_str(cell_id)) // '.')
          end if

          op = stack%data(stack%size())
          if (op == OP_LEFT_PAREN) exit
          call output%push_back(op)
          call stack%pop_back()
        end do

        ! Pop the left parenthesis.
        call stack%pop_back()
      end if
    end do

    ! While there are operators on the stack, move them to the output queue
    do while (stack%size() > 0)
      op = stack%data(stack%size())

      ! If the operator is a parenthesis, it is mismatched
      if (op >= OP_RIGHT_PAREN) then
        call fatal_error('Mimatched parentheses in region specification &
             &for cell ' // trim(to_str(cell_id)) // '.')
      end if

      call output%push_back(op)
      call stack%pop_back()
    end do
  end subroutine generate_rpn

end module input_xml<|MERGE_RESOLUTION|>--- conflicted
+++ resolved
@@ -401,20 +401,12 @@
       ! Get pointer to source
       call get_list_item(node_source_list, i, node_source)
 
-<<<<<<< HEAD
-      ! Check if source file exists
-      inquire(FILE=path_source, EXIST=file_exists)
-      if (.not. file_exists) then
-        call fatal_error("Binary source file '" // trim(path_source) &
-             // "' does not exist!")
-=======
       ! Check if we want to write out source
       if (check_for_node(node_source, "write_initial")) then
         call get_node_value(node_source, "write_initial", temp_str)
         temp_str = to_lower(temp_str)
         if (trim(temp_str) == 'true' .or. trim(temp_str) == '1') &
              write_initial_source = .true.
->>>>>>> 6efefcac
       end if
 
       ! Check for source strength
@@ -424,37 +416,10 @@
         external_source(i)%strength = ONE
       end if
 
-<<<<<<< HEAD
-      ! Spatial distribution for external source
-      if (check_for_node(node_source, "space")) then
-
-        ! Get pointer to spatial distribution
-        call get_node_ptr(node_source, "space", node_dist)
-
-        ! Check for type of spatial distribution
-        type = ''
-        if (check_for_node(node_dist, "type")) &
-             call get_node_value(node_dist, "type", type)
-        select case (to_lower(type))
-        case ('box')
-          external_source % type_space = SRC_SPACE_BOX
-          coeffs_reqd = 6
-        case ('fission')
-          external_source % type_space = SRC_SPACE_FISSION
-          coeffs_reqd = 6
-        case ('point')
-          external_source % type_space = SRC_SPACE_POINT
-          coeffs_reqd = 3
-        case default
-          call fatal_error("Invalid spatial distribution for external source: "&
-               // trim(type))
-        end select
-=======
       ! Check for external source file
       if (check_for_node(node_source, "file")) then
         ! Copy path of source file
         call get_node_value(node_source, "file", path_source)
->>>>>>> 6efefcac
 
         ! Check if source file exists
         inquire(FILE=path_source, EXIST=file_exists)
@@ -463,33 +428,23 @@
                &// "' does not exist!")
         end if
 
+        ! Read parameters for spatial distribution
+        if (n < coeffs_reqd) then
+          call fatal_error("Not enough parameters specified for spatial &
+               &distribution of external source.")
+        elseif (n > coeffs_reqd) then
+          call fatal_error("Too many parameters specified for spatial &
+               &distribution of external source.")
+        elseif (n > 0) then
+          allocate(external_source % params_space(n))
+          call get_node_array(node_dist, "parameters", &
+               external_source % params_space)
+        end if
       else
-
-<<<<<<< HEAD
-      ! Determine external source angular distribution
-      if (check_for_node(node_source, "angle")) then
-
-        ! Get pointer to angular distribution
-        call get_node_ptr(node_source, "angle", node_dist)
-
-        ! Check for type of angular distribution
-        type = ''
-        if (check_for_node(node_dist, "type")) &
-             call get_node_value(node_dist, "type", type)
-        select case (to_lower(type))
-        case ('isotropic')
-          external_source % type_angle = SRC_ANGLE_ISOTROPIC
-          coeffs_reqd = 0
-        case ('monodirectional')
-          external_source % type_angle = SRC_ANGLE_MONO
-          coeffs_reqd = 3
-        case ('tabular')
-          external_source % type_angle = SRC_ANGLE_TABULAR
-        case default
-          call fatal_error("Invalid angular distribution for external source: "&
-               // trim(type))
-        end select
-=======
+        call fatal_error("No spatial distribution specified for external &
+             &source.")
+      end if
+
         ! Spatial distribution for external source
         if (check_for_node(node_source, "space")) then
 
@@ -593,7 +548,6 @@
             deallocate(temp_real)
 
           end select
->>>>>>> 6efefcac
 
         else
           call fatal_error("No spatial distribution specified for external &
@@ -603,34 +557,6 @@
         ! Determine external source angular distribution
         if (check_for_node(node_source, "angle")) then
 
-<<<<<<< HEAD
-      ! Determine external source energy distribution
-      if (check_for_node(node_source, "energy")) then
-
-        ! Get pointer to energy distribution
-        call get_node_ptr(node_source, "energy", node_dist)
-
-        ! Check for type of energy distribution
-        type = ''
-        if (check_for_node(node_dist, "type")) &
-             call get_node_value(node_dist, "type", type)
-        select case (to_lower(type))
-        case ('monoenergetic')
-          external_source % type_energy = SRC_ENERGY_MONO
-          coeffs_reqd = 1
-        case ('maxwell')
-          external_source % type_energy = SRC_ENERGY_MAXWELL
-          coeffs_reqd = 1
-        case ('watt')
-          external_source % type_energy = SRC_ENERGY_WATT
-          coeffs_reqd = 2
-        case ('tabular')
-          external_source % type_energy = SRC_ENERGY_TABULAR
-        case default
-          call fatal_error("Invalid energy distribution for external source: " &
-               // trim(type))
-        end select
-=======
           ! Get pointer to angular distribution
           call get_node_ptr(node_source, "angle", node_angle)
 
@@ -698,7 +624,6 @@
               end select
             end if
           end select
->>>>>>> 6efefcac
 
         else
           ! Set default angular distribution isotropic
@@ -1314,16 +1239,9 @@
 
           deallocate(sarray)
 
-<<<<<<< HEAD
-        ! Check for error
-        if (c % material == ERROR_INT) then
-          call fatal_error("Invalid material specified on cell " &
-               // to_str(c % id))
-=======
         else
           allocate(c % material(1))
           c % material(1) = NONE
->>>>>>> 6efefcac
         end if
 
       else
