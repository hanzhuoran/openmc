import numpy as np

import openmc
from openmc.opencg_compatible import get_opencg_geometry

try:
    import h5py
except ImportError:
    msg = 'Unable to import h5py which is necessary for openmc.summary'
    raise ImportError(msg)


class Summary(object):

    def __init__(self, filename):

        openmc.reset_auto_ids()

        if not filename.endswith(('.h5', '.hdf5')):
            msg = 'Unable to open "{0}" which is not an HDF5 summary file'
            raise ValueError(msg)

        self._f = h5py.File(filename, 'r')
        self.openmc_geometry = None
        self.opencg_geometry = None

        self._read_metadata()
        self._read_geometry()
        self._read_tallies()


    def _read_metadata(self):

        # Read OpenMC version
        self.version = [self._f['version_major'][0],
                         self._f['version_minor'][0],
                         self._f['version_release'][0]]
        # Read date and time
        self.date_and_time = self._f['date_and_time'][...]

        self.n_batches = self._f['n_batches'][0]
        self.n_particles = self._f['n_particles'][0]
        self.n_active = self._f['n_active'][0]
        self.n_inactive = self._f['n_inactive'][0]
        self.gen_per_batch = self._f['gen_per_batch'][0]
        self.n_procs = self._f['n_procs'][0]


    def _read_geometry(self):

        # Read in and initialize the Materials and Geometry
        self._read_nuclides()
        self._read_materials()
        self._read_surfaces()
        self._read_cells()
        self._read_universes()
        self._read_lattices()
        self._finalize_geometry()


    def _read_nuclides(self):

        self.n_nuclides = self._f['nuclides/n_nuclides'][0]

        # Initialize dictionary for each Nuclide
        # Keys   - Nuclide ZAIDs
        # Values - Nuclide objects
        self.nuclides = {}

        for key in self._f['nuclides'].keys():

            if key == 'n_nuclides':
                continue

            index = self._f['nuclides'][key]['index'][0]
            alias = self._f['nuclides'][key]['alias'][0]
            zaid = self._f['nuclides'][key]['zaid'][0]

            # Read the Nuclide's name (e.g., 'H-1' or 'U-235')
            name = alias.split('.')[0]

            # Read the Nuclide's cross-section identifier (e.g., '70c')
            xs = alias.split('.')[1]

            # Initialize this Nuclide and add to global dictionary of Nuclides
            if 'nat' in name:
                self.nuclides[zaid] = openmc.Element(name=name, xs=xs)
            else:
                self.nuclides[zaid] = openmc.Nuclide(name=name, xs=xs)
                self.nuclides[zaid].zaid = zaid


    def _read_materials(self):

        self.n_materials = self._f['materials/n_materials'][0]

        # Initialize dictionary for each Material
        # Keys     - Material keys
        # Values   - Material objects
        self.materials = {}

        for key in self._f['materials'].keys():

            if key == 'n_materials':
                continue

            material_id = int(key.lstrip('material '))
            index = self._f['materials'][key]['index'][0]
            name = self._f['materials'][key]['name'][0]
            density = self._f['materials'][key]['atom_density'][0]
            nuc_densities = self._f['materials'][key]['nuclide_densities'][...]
            nuclides = self._f['materials'][key]['nuclides'][...]
            n_sab = self._f['materials'][key]['n_sab'][0]

            sab_names = []
            sab_xs = []

            # Read the names of the S(a,b) tables for this Material
            for i in range(1, n_sab+1):

                sab_table = self._f['materials'][key]['sab_tables'][str(i)][0]

                # Read the cross-section identifiers for each S(a,b) table
                sab_names.append(sab_table.split('.')[0])
                sab_xs.append(sab_table.split('.')[1])

            # Create the Material
            material = openmc.Material(material_id=material_id, name=name)

            # Set the Material's density to g/cm3 - this is what is used in OpenMC
            material.set_density(density=density, units='g/cm3')

            # Add all Nuclides to the Material
            for i, zaid in enumerate(nuclides):
                nuclide = self.get_nuclide_by_zaid(zaid)
                density = nuc_densities[i]

                if isinstance(nuclide, openmc.Nuclide):
                    material.add_nuclide(nuclide, percent=density, percent_type='ao')
                elif isinstance(nuclide, openmc.Element):
                    material.add_element(nuclide, percent=density, percent_type='ao')

            # Add S(a,b) table(s?) to the Material
            for i in range(n_sab):
                name = sab_names[i]
                xs = sab_xs[i]
                material.add_s_alpha_beta(name, xs)

            # Add the Material to the global dictionary of all Materials
            self.materials[index] = material


    def _read_surfaces(self):

        self.n_surfaces = self._f['geometry/n_surfaces'][0]

        # Initialize dictionary for each Surface
        # Keys     - Surface keys
        # Values   - Surfacee objects
        self.surfaces = {}

        for key in self._f['geometry/surfaces'].keys():

            if key == 'n_surfaces':
                continue

            surface_id = int(key.lstrip('surface '))
            index = self._f['geometry/surfaces'][key]['index'][0]
            name = self._f['geometry/surfaces'][key]['name'][0]
            surf_type = self._f['geometry/surfaces'][key]['type'][...][0]
            bc = self._f['geometry/surfaces'][key]['boundary_condition'][...][0]
            coeffs = self._f['geometry/surfaces'][key]['coefficients'][...]

            # Create the Surface based on its type

            if surf_type == 'X Plane':
                x0 = coeffs[0]
                surface = openmc.XPlane(surface_id, bc, x0, name)

            elif surf_type == 'Y Plane':
                y0 = coeffs[0]
                surface = openmc.YPlane(surface_id, bc, y0, name)

            elif surf_type == 'Z Plane':
                z0 = coeffs[0]
                surface = openmc.ZPlane(surface_id, bc, z0, name)

            elif surf_type == 'Plane':
                A = coeffs[0]
                B = coeffs[1]
                C = coeffs[2]
                D = coeffs[3]
                surface = openmc.Plane(surface_id, bc, A, B, C, D, name)

            elif surf_type == 'X Cylinder':
                y0 = coeffs[0]
                z0 = coeffs[1]
                R = coeffs[2]
                surface = openmc.XCylinder(surface_id, bc, y0, z0, R, name)

            elif surf_type == 'Y Cylinder':
                x0 = coeffs[0]
                z0 = coeffs[1]
                R = coeffs[2]
                surface = openmc.YCylinder(surface_id, bc, x0, z0, R, name)

            elif surf_type == 'Z Cylinder':
                x0 = coeffs[0]
                y0 = coeffs[1]
                R = coeffs[2]
                surface = openmc.ZCylinder(surface_id, bc, x0, y0, R, name)

            elif surf_type == 'Sphere':
                x0 = coeffs[0]
                y0 = coeffs[1]
                z0 = coeffs[2]
                R = coeffs[3]
                surface = openmc.Sphere(surface_id, bc, x0, y0, z0, R, name)

            elif surf_type in ['X Cone', 'Y Cone', 'Z Cone']:
                x0 = coeffs[0]
                y0 = coeffs[1]
                z0 = coeffs[2]
                R2 = coeffs[3]

                if surf_type == 'X Cone':
                    surface = openmc.XCone(surface_id, bc, x0, y0, z0, R2, name)
                if surf_type == 'Y Cone':
                    surface = openmc.YCone(surface_id, bc, x0, y0, z0, R2, name)
                if surf_type == 'Z Cone':
                    surface = openmc.ZCone(surface_id, bc, x0, y0, z0, R2, name)

            # Add Surface to global dictionary of all Surfaces
            self.surfaces[index] = surface


    def _read_cells(self):

        self.n_cells = self._f['geometry/n_cells'][0]

        # Initialize dictionary for each Cell
        # Keys     - Cell keys
        # Values   - Cell objects
        self.cells = {}

        # Initialize dictionary for each Cell's fill
        # (e.g., Material, Universe or Lattice ID)
        # This dictionary is used later to link the fills with
        # the corresponding objects
        # Keys     - Cell keys
        # Values   - Filling Material, Universe or Lattice ID
        self._cell_fills = {}

        for key in self._f['geometry/cells'].keys():

            if key == 'n_cells':
                continue

            cell_id = int(key.lstrip('cell '))
            index = self._f['geometry/cells'][key]['index'][0]
            name = self._f['geometry/cells'][key]['name'][0]
            fill_type = self._f['geometry/cells'][key]['fill_type'][...][0]

            if fill_type == 'normal':
                fill = self._f['geometry/cells'][key]['material'][0]
            elif fill_type == 'universe':
                fill = self._f['geometry/cells'][key]['fill'][0]
            else:
                fill = self._f['geometry/cells'][key]['lattice'][0]

            if 'surfaces' in self._f['geometry/cells'][key].keys():
                surfaces = self._f['geometry/cells'][key]['surfaces'][...]
            else:
                surfaces = []

            # Create this Cell
            cell = openmc.Cell(cell_id=cell_id, name=name)

            if fill_type == 'universe':
                maps = self._f['geometry/cells'][key]['maps'][0]

                if maps > 0:
                    offset = self._f['geometry/cells'][key]['offset'][...]
                    cell.set_offset(offset)

                translated = self._f['geometry/cells'][key]['translated'][0]
                if translated:
                    translation = \
                      self._f['geometry/cells'][key]['translation'][...]
                    translation = np.asarray(translation, dtype=np.float64)
                    cell.translation = translation

                rotated = self._f['geometry/cells'][key]['rotated'][0]
                if rotated:
                    rotation = \
                      self._f['geometry/cells'][key]['rotation'][...]
                    rotation = np.asarray(rotation, dtype=np.int)
                    cell.rotation = rotation

            # Store Cell fill information for after Universe/Lattice creation
            self._cell_fills[index] = (fill_type, fill)

            # Iterate over all Surfaces and add them to the Cell
            for surface_halfspace in surfaces:

                halfspace = np.sign(surface_halfspace)
                surface_id = np.abs(surface_halfspace)
                surface = self.surfaces[surface_id]
                cell.add_surface(surface, halfspace)

            # Add the Cell to the global dictionary of all Cells
            self.cells[index] = cell


    def _read_universes(self):

        self.n_universes = self._f['geometry/n_universes'][0]

        # Initialize dictionary for each Universe
        # Keys     - Universe keys
        # Values   - Universe objects
        self.universes = {}

        for key in self._f['geometry/universes'].keys():

            if key == 'n_universes':
                continue

            universe_id = int(key.lstrip('universe '))
            index = self._f['geometry/universes'][key]['index'][0]
            cells = self._f['geometry/universes'][key]['cells'][...]

            # Create this Universe
            universe = openmc.Universe(universe_id=universe_id)

            # Add each Cell to the Universe
            for cell_id in cells:
                cell = self.cells[cell_id]
                universe.add_cell(cell)

            # Add the Universe to the global list of Universes
            self.universes[index] = universe


    def _read_lattices(self):

        self.n_lattices = self._f['geometry/n_lattices'][0]

        # Initialize lattices for each Lattice
        # Keys     - Lattice keys
        # Values   - Lattice objects
        self.lattices = {}

        for key in self._f['geometry/lattices'].keys():

            if key == 'n_lattices':
                continue

            lattice_id = int(key.lstrip('lattice '))
            index = self._f['geometry/lattices'][key]['index'][0]
            name = self._f['geometry/lattices'][key]['name'][0]
            lattice_type = self._f['geometry/lattices'][key]['type'][...][0]
            maps = self._f['geometry/lattices'][key]['maps'][0]
            offset_size = self._f['geometry/lattices'][key]['offset_size'][0]

            if offset_size > 0:
                offsets = self._f['geometry/lattices'][key]['offsets'][...]

            if lattice_type == 'rectangular':
                dimension = self._f['geometry/lattices'][key]['dimension'][...]
                lower_left = \
                     self._f['geometry/lattices'][key]['lower_left'][...]
                pitch = self._f['geometry/lattices'][key]['pitch'][...]
                outer = self._f['geometry/lattices'][key]['outer'][0]

                universe_ids = \
                     self._f['geometry/lattices'][key]['universes'][...]
                universe_ids = np.swapaxes(universe_ids, 0, 1)
                universe_ids = np.swapaxes(universe_ids, 1, 2)

                # Create the Lattice
                lattice = openmc.RectLattice(lattice_id=lattice_id, name=name)
                lattice.dimension = tuple(dimension)
                lattice.lower_left = lower_left
                lattice.pitch = pitch


                # If the Universe specified outer the Lattice is not void (-22)
                if outer != -22:
                    lattice.outer = self.universes[outer]

                # Build array of Universe pointers for the Lattice
                universes = \
                    np.ndarray(tuple(universe_ids.shape), dtype=openmc.Universe)

                for x in range(universe_ids.shape[0]):
                    for y in range(universe_ids.shape[1]):
                        for z in range(universe_ids.shape[2]):
                            universes[x,y,z] = \
                                 self.get_universe_by_id(universe_ids[x,y,z])

                # Transpose, reverse y-dimension for appropriate ordering
                shape = universes.shape
                universes = np.transpose(universes, (1,0,2))
                universes.shape = shape
                universes = universes[:,::-1,:]
                lattice.universes = universes

                if offset_size > 0:
                    offsets = np.swapaxes(offsets, 0, 1)
                    offsets = np.swapaxes(offsets, 1, 2)
                    lattice.offsets = offsets

                # Add the Lattice to the global dictionary of all Lattices
                self.lattices[index] = lattice

            if lattice_type == 'hexagonal':
                n_rings = self._f['geometry/lattices'][key]['n_rings'][0]
                n_axial = self._f['geometry/lattices'][key]['n_axial'][0]
                center = self._f['geometry/lattices'][key]['center'][...]
                pitch = self._f['geometry/lattices'][key]['pitch'][...]
                outer = self._f['geometry/lattices'][key]['outer'][0]

                universe_ids = \
                     self._f['geometry/lattices'][key]['universes'][...]

                # Create the Lattice
<<<<<<< HEAD
                lattice = openmc.HexLattice(lattice_id=lattice_id)
=======
                lattice = openmc.HexLattice(lattice_id=lattice_id, name=name)
>>>>>>> 923a8295
                lattice.num_rings = n_rings
                lattice.num_axial = n_axial
                lattice.center = center
                lattice.pitch = pitch

                # If the Universe specified outer the Lattice is not void (-22)
                if outer != -22:
                    lattice.outer = self.universes[outer]

                # Build array of Universe pointers for the Lattice
                universes = \
                    np.ndarray(tuple(universe_ids.shape), dtype=openmc.Universe)

                for i in range(universe_ids.shape[0]):
                    for j in range(universe_ids.shape[1]):
                        for k in range(universe_ids.shape[2]):
                            if universe_ids[i,j,k] != -1:
                              universes[i,j,k] = \
                                   self.get_universe_by_id(universe_ids[i,j,k])

                if offset_size > 0:
                    lattice.offsets = offsets

                # Add the Lattice to the global dictionary of all Lattices
                self.lattices[index] = lattice


    def _finalize_geometry(self):

        # Initialize Geometry object
        self.openmc_geometry = openmc.Geometry()

        # Iterate over all Cells and add fill Materials, Universes and Lattices
        for cell_key in self._cell_fills.keys():

            # Determine fill type ('normal', 'universe', or 'lattice') and ID
            fill_type = self._cell_fills[cell_key][0]
            fill_id = self._cell_fills[cell_key][1]

            # Retrieve the object corresponding to the fill type and ID
            if fill_type == 'normal':
                if fill_id > 0:
                    fill = self.get_material_by_id(fill_id)
                else:
                    fill = 'void'
            elif fill_type == 'universe':
                fill = self.get_universe_by_id(fill_id)
            else:
                fill = self.get_lattice_by_id(fill_id)

            # Set the fill for the Cell
            self.cells[cell_key].fill = fill

        # Set the root universe for the Geometry
        root_universe = self.get_universe_by_id(0)
        self.openmc_geometry.root_universe = root_universe


    def _read_tallies(self):

        # Initialize dictionaries for the Tallies
        # Keys     - Tally IDs
        # Values   - Tally objects
        self.tallies = {}

        # Read the number of tallies
        self.n_tallies = self._f['tallies/n_tallies'][0]

        # OpenMC Tally keys
        all_keys = self._f['tallies/'].keys()
        tally_keys = [key for key in all_keys if 'tally' in key]

        base = 'tallies/tally '

        # Iterate over all Tallies
        for tally_key in tally_keys:

            tally_id = int(tally_key.strip('tally '))
            subbase = '{0}{1}'.format(base, tally_id)

            # Read Tally name metadata
            name_size = self._f['{0}/name_size'.format(subbase)][0]
            if (name_size > 0):
                tally_name = self._f['{0}/name'.format(subbase)][0]
                tally_name = tally_name.lstrip('[\'')
                tally_name = tally_name.rstrip('\']')
            else:
                tally_name = ''

            # Create Tally object and assign basic properties
            tally = openmc.Tally(tally_id, tally_name)

            # Read score metadata
            score_bins = self._f['{0}/score_bins'.format(subbase)][...]
            for score_bin in score_bins:
                tally.add_score(openmc.SCORE_TYPES[score_bin])
            num_score_bins = self._f['{0}/n_score_bins'.format(subbase)][...]
            tally.num_score_bins = num_score_bins

            # Read filter metadata
            num_filters = self._f['{0}/n_filters'.format(subbase)][0]

            # Initialize all Filters
            for j in range(1, num_filters+1):

                subsubbase = '{0}/filter {1}'.format(subbase, j)

                # Read filter type (e.g., "cell", "energy", etc.)
                filter_type = self._f['{0}/type_name'.format(subsubbase)][0]

                # Read the filter bins
                num_bins = self._f['{0}/n_bins'.format(subsubbase)][0]
                bins = self._f['{0}/bins'.format(subsubbase)][...]

                # Create Filter object
                filter = openmc.Filter(filter_type, bins)
                filter.num_bins = num_bins

                # Add Filter to the Tally
                tally.add_filter(filter)

            # Add Tally to the global dictionary of all Tallies
            self.tallies[tally_id] = tally


    def make_opencg_geometry(self):
        if self.opencg_geometry is None:
            self.opencg_geometry = get_opencg_geometry(self.openmc_geometry)


    def get_nuclide_by_zaid(self, zaid):

        for index, nuclide in self.nuclides.items():
            if nuclide._zaid == zaid:
                return nuclide

        return None


    def get_material_by_id(self, material_id):

        for index, material in self.materials.items():
            if material._id == material_id:
                return material

        return None


    def get_surface_by_id(self, surface_id):

        for index, surface in self.surfaces.items():
            if surface._id == surface_id:
                return surface

        return None


    def get_cell_by_id(self, cell_id):

        for index, cell in self.cells.items():
            if cell._id == cell_id:
                return cell

        return None


    def get_universe_by_id(self, universe_id):

        for index, universe in self.universes.items():
            if universe._id == universe_id:
                return universe

        return None


    def get_lattice_by_id(self, lattice_id):

        for index, lattice in self.lattices.items():
            if lattice._id == lattice_id:
                return lattice

        return None<|MERGE_RESOLUTION|>--- conflicted
+++ resolved
@@ -425,11 +425,7 @@
                      self._f['geometry/lattices'][key]['universes'][...]
 
                 # Create the Lattice
-<<<<<<< HEAD
-                lattice = openmc.HexLattice(lattice_id=lattice_id)
-=======
                 lattice = openmc.HexLattice(lattice_id=lattice_id, name=name)
->>>>>>> 923a8295
                 lattice.num_rings = n_rings
                 lattice.num_axial = n_axial
                 lattice.center = center
